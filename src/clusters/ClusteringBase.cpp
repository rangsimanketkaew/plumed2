--- conflicted
+++ resolved
@@ -26,14 +26,9 @@
 namespace clusters {
 
 void ClusteringBase::registerKeywords( Keywords& keys ) {
-<<<<<<< HEAD
-  matrixtools::MatrixOperationBase::registerKeywords( keys ); keys.use("ARG");
+  matrixtools::MatrixOperationBase::registerKeywords( keys );
   keys.add("hidden","MASKED_INPUT_ALLOWED","turns on that you are allowed to use masked inputs ");
-  keys.setValueDescription("vector with length that is equal to the number of rows in the input matrix.  Elements of this vector are equal to the cluster that each node is a part of");
-=======
-  matrixtools::MatrixOperationBase::registerKeywords( keys );
   keys.setValueDescription("vector","vector with length that is equal to the number of rows in the input matrix.  Elements of this vector are equal to the cluster that each node is a part of");
->>>>>>> 2c1e52d9
 }
 
 ClusteringBase::ClusteringBase(const ActionOptions&ao):
