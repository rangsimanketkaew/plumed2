--- conflicted
+++ resolved
@@ -53,21 +53,10 @@
       }
       if( !mymatrix ) error( mybasemulticolvars[0]->getLabel() + " does not calculate an adjacency matrix");
 
-<<<<<<< HEAD
-      if( !mymatrix ){
-         MatrixSummationBase* mybase = dynamic_cast<MatrixSummationBase*>( mybasemulticolvars[0] );
-         if( !mybase ) error( matname[0] + " does not calculate an adjacency matrix");
-      }
-      log.printf("  using matrix calculated by action %s \n",(mymatrix->function)->getLabel().c_str() );
-
-      // And now finish the setup of everything in the base
-      setupAtomLists( true );
-=======
       atom_lab.resize(0); unsigned nnodes; // Delete all the atom labels that have been created  
       if( mymatrix->undirectedGraph() ) nnodes = (mymatrix->function)->ablocks[0].size(); 
       else nnodes = (mymatrix->function)->ablocks[0].size() + (mymatrix->function)->ablocks[1].size();
       for(unsigned i=0;i<nnodes;++i) atom_lab.push_back( std::pair<unsigned,unsigned>( 1, i ) );
->>>>>>> 33d3d5ef
   }
 }
 
