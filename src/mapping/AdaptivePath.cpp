/* +++++++++++++++++++++++++++++++++++++++++++++++++++++++++++++++++++++++++
   Copyright (c) 2016-2020 The plumed team
   (see the PEOPLE file at the root of the distribution for a list of names)

   See http://www.plumed.org for more information.

   This file is part of plumed, version 2.

   plumed is free software: you can redistribute it and/or modify
   it under the terms of the GNU Lesser General Public License as published by
   the Free Software Foundation, either version 3 of the License, or
   (at your option) any later version.

   plumed is distributed in the hope that it will be useful,
   but WITHOUT ANY WARRANTY; without even the implied warranty of
   MERCHANTABILITY or FITNESS FOR A PARTICULAR PURPOSE.  See the
   GNU Lesser General Public License for more details.

   You should have received a copy of the GNU Lesser General Public License
   along with plumed.  If not, see <http://www.gnu.org/licenses/>.
+++++++++++++++++++++++++++++++++++++++++++++++++++++++++++++++++++++++++ */
#include "core/ActionShortcut.h"
#include "core/ActionRegister.h"
#include "core/PlumedMain.h"
#include "tools/PDB.h"
#include "Path.h"

//+PLUMEDOC COLVAR ADAPTIVE_PATH
/*
Compute path collective variables that adapt to the lowest free energy path connecting states A and B.

The Path Collective Variables developed by Branduardi and co-workers \cite brand07 allow one
to compute the progress along a high-dimensional path and the distance from the high-dimensional
path.  The progress along the path (s) is computed using:

\f[
s = i_2 + \textrm{sign}(i_2-i_1) \frac{ \sqrt{( \mathbf{v}_1\cdot\mathbf{v}_2 )^2 - |\mathbf{v}_3|^2(|\mathbf{v}_1|^2 - |\mathbf{v}_2|^2) } }{2|\mathbf{v}_3|^2} - \frac{\mathbf{v}_1\cdot\mathbf{v}_3 - |\mathbf{v}_3|^2}{2|\mathbf{v}_3|^2}
\f]

In this expression \f$\mathbf{v}_1\f$ and \f$\mathbf{v}_3\f$ are the vectors connecting the current position to the closest and second closest node of the path,
respectfully and \f$i_1\f$ and \f$i_2\f$ are the projections of the closest and second closest frames of the path. \f$\mathbf{v}_2\f$, meanwhile, is the
vector connecting the closest frame to the second closest frame.  The distance from the path, \f$z\f$ is calculated using:

\f[
z = \sqrt{ \left[ |\mathbf{v}_1|^2 - |\mathbf{v}_2| \left( \frac{ \sqrt{( \mathbf{v}_1\cdot\mathbf{v}_2 )^2 - |\mathbf{v}_3|^2(|\mathbf{v}_1|^2 - |\mathbf{v}_2|^2) } }{2|\mathbf{v}_3|^2} - \frac{\mathbf{v}_1\cdot\mathbf{v}_3 - |\mathbf{v}_3|^2}{2|\mathbf{v}_3|^2} \right) \right]^2 }
\f]

Notice that these are the definitions of \f$s\f$ and \f$z\f$ that are used by \ref PATH when the GPATH option is employed.  The reason for this is that
the adaptive path method implemented in this action was inspired by the work of Diaz and Ensing in which these formula were used \cite BerndAdaptivePath.
To learn more about how the path is adapted we strongly recommend reading this paper.

\par Examples

The input below provides an example that shows how the adaptive path works. The path is updated every 50 steps of
MD based on the data accumulated during the preceding 50 time steps.

\plumedfile
d1: DISTANCE ATOMS=1,2 COMPONENTS
pp: ADAPTIVE_PATH TYPE=EUCLIDEAN FIXED=2,5 UPDATE=50 WFILE=out-path.pdb WSTRIDE=50 REFERENCE=mypath.pdb
PRINT ARG=d1.x,d1.y,pp.* FILE=colvar
\endplumedfile

In the case above the distance between frames is calculated based on the \f$x\f$ and \f$y\f$ components of the vector connecting
atoms 1 and 2.  As such an extract from the input reference path (mypath.pdb) would look as follows:

\auxfile{mypath.pdb}
REMARK ARG=d1.x,d1.y d1.x=1.12 d1.y=-.60
END
REMARK ARG=d1.x,d1.y d1.x=.99 d1.y=-.45
END
REMARK ARG=d1.x,d1.y d1.x=.86 d1.y=-.30
END
REMARK ARG=d1.x,d1.y d1.x=.73 d1.y=-.15
END
REMARK ARG=d1.x,d1.y d1.x=.60 d1.y=0
END
REMARK ARG=d1.x,d1.y d1.x=.47 d1.y=.15
END
\endauxfile

Notice that one can also use RMSD frames in place of arguments like those above.

*/
//+ENDPLUMEDOC

namespace PLMD {
namespace mapping {

class AdaptivePath : public ActionShortcut {
public:
  static void registerKeywords( Keywords& keys );
  explicit AdaptivePath(const ActionOptions&);
<<<<<<< HEAD
=======
  void calculate() override;
  void performTask( const unsigned&, const unsigned&, MultiValue& ) const override;
  double getLambda() override { return 0.0; }
  double transformHD( const double& dist, double& df ) const override;
  void update() override;
>>>>>>> 5a9bc5a3
};

PLUMED_REGISTER_ACTION(AdaptivePath,"ADAPTIVE_PATH")

void AdaptivePath::registerKeywords( Keywords& keys ) {
  ActionShortcut::registerKeywords( keys ); 
  keys.add("compulsory","REFERENCE","a pdb file containing the set of reference configurations");
  keys.add("compulsory","TYPE","OPTIMAL-FAST","the manner in which distances are calculated. More information on the different "
           "metrics that are available in PLUMED can be found in the section of the manual on "
           "\\ref dists");
  keys.add("optional","ARG","the list of arguments you would like to use in your definition of the path");
  keys.add("optional","PROPERTY","read in path coordinates by finding option with this label in remark of pdb frames");
  keys.add("compulsory","FIXED","the positions in the list of input frames of the two path nodes whose positions remain fixed during the path optimization");
  keys.add("compulsory","HALFLIFE","-1","the number of MD steps after which a previously measured path distance weighs only 50% in the average. This option may increase convergence by allowing to \"forget\" the memory of a bad initial guess path. The default is to set this to infinity");
  keys.add("compulsory","UPDATE","the frequency with which the path should be updated");
  keys.add("compulsory","TOLERANCE","1E-6","the tolerance to use for the path updating algorithm that makes all frames equidistant");
  keys.add("optional","WFILE","file on which to write out the path");
  keys.add("compulsory","FMT","%f","the format to use for output files");
  keys.add("compulsory","WSTRIDE","frequency with which to write out the path");
}

AdaptivePath::AdaptivePath(const ActionOptions& ao):
  Action(ao),
  ActionShortcut(ao)
{
  // Create the geometric path object to compute distances
  std::string reffile, mtype; parse("REFERENCE",reffile); parse("TYPE",mtype);
  std::vector<std::string> argnames; parseVector("ARG",argnames); std::string additional_input="";
  if( argnames.size()>0 ) {
      additional_input=" ARG=" + argnames[0]; for(unsigned i=1;i<argnames.size();++i) additional_input += "," + argnames[i];
      if( mtype=="OPTIMAL_FAST" ) mtype="EUCLIDEAN";
  }
  std::string pname; parse("PROPERTY",pname);
  if( pname.length()>0 ) additional_input += " PROPERTY=" + pname;
  readInputLine( getShortcutLabel() + ": GPATH REFERENCE=" + reffile + " TYPE=" + mtype + additional_input );

  // Get the number of frames in the path
  std::string metric; unsigned nframes = Path::getNumberOfFramesAndMetric( mtype, reffile, metric );

  // Create the object to accumulate the average path displacements
  std::string update, halflife; parse("HALFLIFE",halflife); parse("UPDATE",update);
  std::string refframes = " REFFRAMES=" + getShortcutLabel() + "_ref1"; 
  for(unsigned i=1;i<nframes;++i){ std::string num; Tools::convert(i+1,num); refframes += "," + getShortcutLabel() + "_ref" + num; }
  readInputLine( getShortcutLabel() + "_disp: AVERAGE_PATH_DISPLACEMENT ARG=" + getShortcutLabel() + "_data HALFLIFE=" + halflife + " CLEAR=" + update + metric + refframes );

  // Create the object to update the path
  std::string fixedn; parse("FIXED",fixedn);
  if( fixedn.length()>0 ) readInputLine("REPARAMETERIZE_PATH DISPLACE_FRAMES=" + getShortcutLabel() + "_disp FIXED=" + fixedn + " STRIDE=" + update + metric + refframes );
  else readInputLine("REPARAMETERIZE_PATH DISPLACE_FRAMES=" + getShortcutLabel() + "_disp STRIDE=" + update + metric + refframes );

  // Information for write out
  std::string wfilename; parse("WFILE",wfilename);
  if( wfilename.length()>0 ) {
      if( wfilename.find(".pdb")==std::string::npos ) error("output must be to a pdb file");
      std::string ofmt, pframes, wstride; parse("WSTRIDE",wstride); parse("FMT",ofmt); 
      for(unsigned i=0;i<nframes;++i) { std::string num; Tools::convert( i+1, num ); pframes += " CONFIG" + num + "=" + getShortcutLabel() + "_ref" + num; }
      readInputLine("PRINT DESCRIPTION=PATH STRIDE=" + wstride + " FMT=" + ofmt + " FILE=" + wfilename + pframes );
  }
  log<<"  Bibliography "<<plumed.cite("Diaz Leines and Ensing, Phys. Rev. Lett. 109, 020601 (2012)")<<"\n";
}

}
}<|MERGE_RESOLUTION|>--- conflicted
+++ resolved
@@ -90,14 +90,6 @@
 public:
   static void registerKeywords( Keywords& keys );
   explicit AdaptivePath(const ActionOptions&);
-<<<<<<< HEAD
-=======
-  void calculate() override;
-  void performTask( const unsigned&, const unsigned&, MultiValue& ) const override;
-  double getLambda() override { return 0.0; }
-  double transformHD( const double& dist, double& df ) const override;
-  void update() override;
->>>>>>> 5a9bc5a3
 };
 
 PLUMED_REGISTER_ACTION(AdaptivePath,"ADAPTIVE_PATH")
