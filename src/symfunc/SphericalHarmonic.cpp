/* +++++++++++++++++++++++++++++++++++++++++++++++++++++++++++++++++++++++++
   Copyright (c) 2012-2017 The plumed team
   (see the PEOPLE file at the root of the distribution for a list of names)

   See http://www.plumed.org for more information.

   This file is part of plumed, version 2.

   plumed is free software: you can redistribute it and/or modify
   it under the terms of the GNU Lesser General Public License as published by
   the Free Software Foundation, either version 3 of the License, or
   (at your option) any later version.

   plumed is distributed in the hope that it will be useful,
   but WITHOUT ANY WARRANTY; without even the implied warranty of
   MERCHANTABILITY or FITNESS FOR A PARTICULAR PURPOSE.  See the
   GNU Lesser General Public License for more details.

   You should have received a copy of the GNU Lesser General Public License
   along with plumed.  If not, see <http://www.gnu.org/licenses/>.
+++++++++++++++++++++++++++++++++++++++++++++++++++++++++++++++++++++++++ */
#include "function/FunctionTemplateBase.h"
#include "function/FunctionShortcut.h"
#include "function/FunctionOfMatrix.h"
#include "core/ActionRegister.h"

#include <complex>

namespace PLMD {
namespace symfunc {

//+PLUMEDOC MCOLVAR SPHERICAL_HARMONIC
/*
Calculate the values of all the spherical harmonic funtions for a particular value of l.

\par Examples


*/
//+ENDPLUMEDOC

//+PLUMEDOC MCOLVAR SPHERICAL_HARMONIC_MATRIX
/*
Calculate the values of all the spherical harmonic funtions for a particular value of l for all the elements of a set of three input matrices

\par Examples


*/
//+ENDPLUMEDOC

class SphericalHarmonic : public function::FunctionTemplateBase {
private:
  int tmom;
  std::vector<double> coeff_poly;
  std::vector<double> normaliz;
  unsigned factorial( const unsigned& n ) const ;
  double deriv_poly( const unsigned& m, const double& val, double& df ) const ;
  void addVectorDerivatives( const unsigned& ival, const Vector& der, Matrix<double>& derivatives ) const ;
public:
  void registerKeywords( Keywords& keys ) override;
  void read( ActionWithArguments* action ) override;
  bool checkIfMaskAllowed( const std::vector<Value*>& args ) const override { return true; }
  std::vector<std::string> getComponentsPerLabel() const override;
  void setPeriodicityForOutputs( ActionWithValue* action ) override;
  void calc( const ActionWithArguments* action, const std::vector<double>& args, std::vector<double>& vals, Matrix<double>& derivatives ) const override;
};

typedef function::FunctionShortcut<SphericalHarmonic> SpHarmShortcut;
PLUMED_REGISTER_ACTION(SpHarmShortcut,"SPHERICAL_HARMONIC")
typedef function::FunctionOfMatrix<SphericalHarmonic> MatrixSpHarm;
PLUMED_REGISTER_ACTION(MatrixSpHarm,"SPHERICAL_HARMONIC_MATRIX")

void SphericalHarmonic::registerKeywords( Keywords& keys ) {
  keys.add("compulsory","L","the value of the angular momentum");
<<<<<<< HEAD
  keys.addOutputComponent("rm","default","the real parts of the spherical harmonic values with the m value given");
  keys.addOutputComponent("im","default","the real parts of the spherical harmonic values with the m value given");
  keys.add("hidden","MASKED_INPUT_ALLOWED","turns on that you are allowed to use masked inputs");
=======
  keys.addOutputComponent("rm","default","matrix","the real parts of the spherical harmonic values with the m value given");
  keys.addOutputComponent("im","default","matrix","the real parts of the spherical harmonic values with the m value given");
>>>>>>> 2c1e52d9
}

unsigned SphericalHarmonic::factorial( const unsigned& n ) const {
  return (n == 1 || n == 0) ? 1 : factorial(n - 1) * n;
}

void SphericalHarmonic::read( ActionWithArguments* action ) {
  parse(action,"L",tmom);
  action->log.printf("  calculating %dth order spherical harmonic with %s, %s and %s as input \n", tmom, action->getPntrToArgument(0)->getName().c_str(), action->getPntrToArgument(1)->getName().c_str(), action->getPntrToArgument(2)->getName().c_str() );
  if( action->getNumberOfArguments()==4 ) action->log.printf("  multiplying cylindrical harmonic by weight from %s \n", action->getPntrToArgument(3)->getName().c_str() );

  normaliz.resize( tmom+1 );
  for(unsigned i=0; i<=tmom; ++i) {
    normaliz[i] = sqrt( (2*tmom+1)*factorial(tmom-i)/(4*pi*factorial(tmom+i)) );
    if( i%2==1 ) normaliz[i]*=-1;
  }

  coeff_poly.resize( tmom+1 );
  if( tmom==1 ) {
    // Legendre polynomial coefficients of order one
    coeff_poly[0]=0; coeff_poly[1]=1.0;
  } else if( tmom==2 ) {
    // Legendre polynomial coefficients of order two
    coeff_poly[0]=-0.5; coeff_poly[1]=0.0;
    coeff_poly[2]=1.5;
  } else if( tmom==3 ) {
    // Legendre polynomial coefficients of order three
    coeff_poly[0]=0.0; coeff_poly[1]=-1.5;
    coeff_poly[2]=0.0; coeff_poly[3]=2.5;
  } else if( tmom==4 ) {
    // Legendre polynomial coefficients of order four
    coeff_poly[0]=0.375; coeff_poly[1]=0.0;
    coeff_poly[2]=-3.75; coeff_poly[3]=0.0;
    coeff_poly[4]=4.375;
  } else if( tmom==5 ) {
    // Legendre polynomial coefficients of order five
    coeff_poly[0]=0.0; coeff_poly[1]=1.875;
    coeff_poly[2]=0.0; coeff_poly[3]=-8.75;
    coeff_poly[4]=0.0; coeff_poly[5]=7.875;
  } else if( tmom==6 ) {
    // Legendre polynomial coefficients of order six
    coeff_poly[0]=-0.3125; coeff_poly[1]=0.0;
    coeff_poly[2]=6.5625; coeff_poly[3]=0.0;
    coeff_poly[4]=-19.6875; coeff_poly[5]=0.0;
    coeff_poly[6]=14.4375;
  } else {
    action->error("Insert Legendre polynomial coefficients into SphericalHarmonics code");
  }
}

std::vector<std::string> SphericalHarmonic::getComponentsPerLabel() const {
  std::vector<std::string> comp; std::string num;
  for(int i=-tmom; i<=tmom; ++i) {
    Tools::convert(fabs(i),num);
    if( i<0 ) comp.push_back( "-n" + num );
    else if( i>0 ) comp.push_back( "-p" + num );
    else comp.push_back( "-0");
  }
  return comp;
}

void SphericalHarmonic::setPeriodicityForOutputs( ActionWithValue* action ) {
  std::vector<std::string> comp( getComponentsPerLabel() );
  for(unsigned i=0; i<comp.size(); ++i) { action->componentIsNotPeriodic("rm" + comp[i]); action->componentIsNotPeriodic("im" + comp[i]); }
}

void SphericalHarmonic::calc( const ActionWithArguments* action, const std::vector<double>& args, std::vector<double>& vals, Matrix<double>& derivatives ) const {
  double weight=1; if( args.size()==4 ) weight = args[3];
  if( weight<epsilon ) return;

  double dlen2 = args[0]*args[0]+args[1]*args[1]+args[2]*args[2];
  double dlen = sqrt( dlen2 ); double dlen3 = dlen2*dlen;
  double dpoly_ass, poly_ass=deriv_poly( 0, args[2]/dlen, dpoly_ass );
  // Derivatives of z/r wrt x, y, z
  Vector dz;
  dz[0] = -( args[2] / dlen3 )*args[0];
  dz[1] = -( args[2] / dlen3 )*args[1];
  dz[2] = -( args[2] / dlen3 )*args[2] + (1.0 / dlen);
  // Accumulate for m=0
  vals[tmom] = weight*poly_ass;
  addVectorDerivatives( tmom, weight*dpoly_ass*dz, derivatives );
  if( args.size()==4 ) derivatives(tmom, 3) = poly_ass;

  // The complex number of which we have to take powers
  std::complex<double> com1( args[0]/dlen,args[1]/dlen ), dp_x, dp_y, dp_z;
  std::complex<double> powered = std::complex<double>(1.0,0.0); std::complex<double> ii( 0.0, 1.0 );
  Vector myrealvec, myimagvec, real_dz, imag_dz;
  // Do stuff for all other m values
  for(unsigned m=1; m<=tmom; ++m) {
    // Calculate Legendre Polynomial
    poly_ass=deriv_poly( m, args[2]/dlen, dpoly_ass );
    // Real and imaginary parts of z
    double real_z = real(com1*powered), imag_z = imag(com1*powered);

    // Calculate steinhardt parameter
    double tq6=poly_ass*real_z;   // Real part of steinhardt parameter
    double itq6=poly_ass*imag_z;  // Imaginary part of steinhardt parameter

    // Derivatives wrt ( x/r + iy )^m
    double md=static_cast<double>(m);
    dp_x = md*powered*( (1.0/dlen)-(args[0]*args[0])/dlen3-ii*(args[0]*args[1])/dlen3 );
    dp_y = md*powered*( ii*(1.0/dlen)-(args[0]*args[1])/dlen3-ii*(args[1]*args[1])/dlen3 );
    dp_z = md*powered*( -(args[0]*args[2])/dlen3-ii*(args[1]*args[2])/dlen3 );

    // Derivatives of real and imaginary parts of above
    real_dz[0] = real( dp_x ); real_dz[1] = real( dp_y ); real_dz[2] = real( dp_z );
    imag_dz[0] = imag( dp_x ); imag_dz[1] = imag( dp_y ); imag_dz[2] = imag( dp_z );

    // Complete derivative of steinhardt parameter
    myrealvec = weight*dpoly_ass*real_z*dz + weight*poly_ass*real_dz;
    myimagvec = weight*dpoly_ass*imag_z*dz + weight*poly_ass*imag_dz;

    // Real part
    vals[tmom+m] = weight*tq6;
    addVectorDerivatives( tmom+m, myrealvec, derivatives );
    // Imaginary part
    vals[3*tmom+1+m] = weight*itq6;
    addVectorDerivatives( 3*tmom+1+m, myimagvec, derivatives );
    // Store -m part of vector
    double pref=pow(-1.0,m);
    // -m part of vector is just +m part multiplied by (-1.0)**m and multiplied by complex
    // conjugate of Legendre polynomial
    // Real part
    vals[tmom-m] = pref*weight*tq6;
    addVectorDerivatives( tmom-m, pref*myrealvec, derivatives );
    // Imaginary part
    vals[3*tmom+1-m] = -pref*weight*itq6;
    addVectorDerivatives( 3*tmom+1-m, -pref*myimagvec, derivatives );
    if( args.size()==4 ) {
      derivatives(tmom+m,3)=tq6; derivatives(3*tmom+1+m, 3)=itq6;
      derivatives(tmom-m,3)=pref*tq6; derivatives(3*tmom+1-m, 3)=-pref*itq6;
    }
    // Calculate next power of complex number
    powered *= com1;
  }
}

double SphericalHarmonic::deriv_poly( const unsigned& m, const double& val, double& df ) const {
  double fact=1.0;
  for(unsigned j=1; j<=m; ++j) fact=fact*j;
  double res=coeff_poly[m]*fact;

  double pow=1.0, xi=val, dxi=1.0; df=0.0;
  for(int i=m+1; i<=tmom; ++i) {
    fact=1.0;
    for(unsigned j=i-m+1; j<=i; ++j) fact=fact*j;
    res=res+coeff_poly[i]*fact*xi;
    df = df + pow*coeff_poly[i]*fact*dxi;
    xi=xi*val; dxi=dxi*val; pow+=1.0;
  }
  df = df*normaliz[m];
  return normaliz[m]*res;
}

void SphericalHarmonic::addVectorDerivatives( const unsigned& ival, const Vector& der, Matrix<double>& derivatives ) const {
  for(unsigned j=0; j<3; ++j) derivatives(ival,j) = der[j];
}

}
}
<|MERGE_RESOLUTION|>--- conflicted
+++ resolved
@@ -73,14 +73,9 @@
 
 void SphericalHarmonic::registerKeywords( Keywords& keys ) {
   keys.add("compulsory","L","the value of the angular momentum");
-<<<<<<< HEAD
-  keys.addOutputComponent("rm","default","the real parts of the spherical harmonic values with the m value given");
-  keys.addOutputComponent("im","default","the real parts of the spherical harmonic values with the m value given");
-  keys.add("hidden","MASKED_INPUT_ALLOWED","turns on that you are allowed to use masked inputs");
-=======
   keys.addOutputComponent("rm","default","matrix","the real parts of the spherical harmonic values with the m value given");
   keys.addOutputComponent("im","default","matrix","the real parts of the spherical harmonic values with the m value given");
->>>>>>> 2c1e52d9
+  keys.add("hidden","MASKED_INPUT_ALLOWED","turns on that you are allowed to use masked inputs");
 }
 
 unsigned SphericalHarmonic::factorial( const unsigned& n ) const {
