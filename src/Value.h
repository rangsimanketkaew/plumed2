#ifndef __PLUMED_Value_h
#define __PLUMED_Value_h

#include <vector>
#include <string>
#include <map>
#include "PlumedException.h"
#include "Tools.h"
#include "AtomNumber.h"
#include "Vector.h"

namespace PLMD{

class ActionWithValue;

/// \ingroup TOOLBOX
/// A class for holding the value of a function together with its derivatives.
/// Typically, an  object of type PLMD::ActionWithValue will contain one 
/// object of type PLUMD::Value that will be named after the label.  If the 
/// PLMD::ActionWithValue is part of a class that calculates multiple components 
/// then the class will contain multiple that will be called label.component-name
/// This class is used to pass information between different PLMD::Action 
/// objects.  However, if you find a use for a tempory PLMD::Value in some method
/// you are implementing please feel free to use it.
class Value{
friend class ActionWithValue;
/// This copies the contents of a value into a second value (just the derivatives and value)
friend void copy( Value* val1, Value* val2 );
/// This calculates val1*val2 and sorts out the derivatives
friend void product( Value* val1, Value* val2, Value* valout );
/// This calculates va1/val2 and sorts out the derivatives
friend void quotient( Value* val1, Value* val2, Value* valout );
private:
/// The action in which this quantity is calculated
  ActionWithValue* action;
/// Had the value been set
  bool value_set;
/// The value of the quantity
  double value;
/// The force acting on this quantity
  double inputForce;
/// A flag telling us we have a force acting on this quantity
  bool hasForce;
/// The derivatives of the quantity stored in value
  std::vector<double> derivatives;
  std::map<AtomNumber,Vector> gradients;
/// The name of this quantiy
  std::string name;
/// Does this quanity have derivatives
  bool hasDeriv;
/// Is this quantity periodic
  enum {unset,periodic,notperiodic} periodicity;
/// Various quantities that describe the domain of this value
  double min,max;
  double max_minus_min;
  double inv_max_minus_min;
/// Complete the setup of the periodicity
  void setupPeriodicity();
public:
/// A constructor that can be used to make Vectors of values
  Value() : action(NULL), hasDeriv(true) {} ;
/// A constructor that is used throughout the code to setup the value poiters
  Value(ActionWithValue* av, const std::string& name, const bool withderiv);
/// Set the value of the function 
  void set(double);
/// Add something to the value of the function
  void add(double);
/// Get the value of the function
  double get() const;
/// Find out if the value has been set
  bool valueHasBeenSet() const;
/// Check if the value is periodic
  bool isPeriodic() const;
/// Set the function not periodic
  void setNotPeriodic();
/// Set the domain of the function
  void setDomain(const double&, const double&); 
/// Get the domain of the quantity
  void getDomain(double&,double&) const;
/// Get the name of the quantity
  const std::string& getName() const;
/// Check whether or not this particular quantity has derivatives
  bool hasDerivatives()const;
/// Get the number of derivatives that this particular value has
  unsigned getNumberOfDerivatives() const; 
/// Set the number of derivatives
  void resizeDerivatives(int n);
/// Set all the derivatives to zero
  void clearDerivatives();
/// Add some derivative to the ith component of the derivatives array
  void addDerivative(int i,double d);
/// Apply the chain rule to the derivatives
  void chainRule(double df);
/// Get the derivative with respect to component n
  double getDerivative(const unsigned n) const;
/// Clear the input force on the variable
  void clearInputForce();
/// Add some force on this value
  void  addForce(double f);
/// Get the value of the force on this colvar
  double getForce() const ;
/// Apply the forces to the derivatives using the chain rule (if there are no forces this routine returns false
  bool applyForce( std::vector<double>& forces ) const ;
/// Calculate the difference between the instantaneous value of the function and some other point: other_point-inst_val
  double difference(double)const;
<<<<<<< HEAD
/// Calculate the difference between two values of this function
  double difference(double,double)const;
/// This returns the pointer to the action where this value is calculated
  ActionWithValue* getPntrToAction();
=======
/// Calculate the difference between two values of this function: d2 -d1 
  double difference(double d1,double d2)const;
>>>>>>> 7e690551
/// This sets up the gradients
  void setGradients();
  static double projection(const Value&,const Value&);
};

inline
void copy( Value* val1, Value* val2 ){
  unsigned nder=val1->derivatives.size();
  if( nder!=val2->derivatives.size() ){ val2->derivatives.resize( nder ); }
  val2->clearDerivatives();
  for(unsigned i=0;i<val1->derivatives.size();++i) val2->addDerivative( i, val1->getDerivative(i) );
  val2->set( val1->get() ); 
}

inline
void product( Value* val1, Value* val2, Value* valout ){
  plumed_assert( val1->derivatives.size()==val2->derivatives.size() );
  plumed_assert( valout->derivatives.size()==val1->derivatives.size() );
  valout->value_set=false; valout->derivatives.assign(valout->derivatives.size(),0.0);
  double u, v; u=val1->value; v=val2->value;
  for(unsigned i=0;i<val1->derivatives.size();++i){
     valout->addDerivative(i, u*val2->derivatives[i] + v*val1->derivatives[i] );
  }
  valout->set( u*v );
}

inline
void quotient( Value* val1, Value* val2, Value* valout ){
  plumed_assert( val1->derivatives.size()==val2->derivatives.size() );
  plumed_assert( valout->derivatives.size()==val1->derivatives.size() );
  valout->value_set=false; valout->derivatives.assign(valout->derivatives.size(),0.0);
  double u, v; u=val1->value; v=val2->value;
  for(unsigned i=0;i<val1->derivatives.size();++i){
     valout->addDerivative(i, v*val1->derivatives[i] - u*val2->derivatives[i] );
  }
  valout->chainRule( 1/(v*v) ); valout->set( u / v );
}

inline
void Value::set(double v){
  value_set=true;
  value=v;
}

inline
void Value::add(double v){
  value_set=true;
  value+=v;
}

inline
double Value::get()const{
  return value;
}

inline
bool Value::valueHasBeenSet() const {
  return value_set;
}

inline
const std::string& Value::getName()const{
  return name;
}

inline
unsigned Value::getNumberOfDerivatives() const {
  plumed_massert(hasDeriv,"the derivatives array for this value has zero size");
  return derivatives.size();
}

inline
double Value::getDerivative(const unsigned n) const {
  plumed_massert(n<derivatives.size(),"you are asking for a derivative that is out of bounds");
  return derivatives[n];
}

inline
bool Value::hasDerivatives() const {
  return (!derivatives.empty());
}

inline
void Value::resizeDerivatives(int n){
  plumed_massert(hasDeriv,"cannot resize derivatives in values that have not got derivatives"); 
  derivatives.resize(n);
}

inline
void Value::addDerivative(int i,double d){
  plumed_massert(i<derivatives.size(),"derivative is out of bounds");
  derivatives[i]+=d;
}

inline
void Value::chainRule(double df){
  for(unsigned i=0;i<derivatives.size();++i) derivatives[i]*=df;
}

inline
void Value::clearInputForce(){
  hasForce=false;
  inputForce=0.0;
}

inline
void Value::clearDerivatives(){
  value_set=false;
  derivatives.assign(derivatives.size(),0.0);
}

inline
void Value::addForce(double f){
  plumed_massert(hasDerivatives(),"forces can only be added to values with derivatives");
  hasForce=true;
  inputForce+=f;
}

inline
double Value::getForce() const {
  return inputForce;
}

inline
double Value::difference(double d1,double d2)const{
  if(periodicity==notperiodic){
    return d2-d1;
  }else if(periodicity==periodic){
    double s=(d2-d1)*inv_max_minus_min;
    s=Tools::pbc(s);
    return s*max_minus_min;
  } else plumed_merror("periodicity should be set to compute differences");
}

inline
double Value::difference(double d)const{
  return difference(get(),d);
}

}

#endif
<|MERGE_RESOLUTION|>--- conflicted
+++ resolved
@@ -103,15 +103,8 @@
   bool applyForce( std::vector<double>& forces ) const ;
 /// Calculate the difference between the instantaneous value of the function and some other point: other_point-inst_val
   double difference(double)const;
-<<<<<<< HEAD
-/// Calculate the difference between two values of this function
-  double difference(double,double)const;
-/// This returns the pointer to the action where this value is calculated
-  ActionWithValue* getPntrToAction();
-=======
 /// Calculate the difference between two values of this function: d2 -d1 
   double difference(double d1,double d2)const;
->>>>>>> 7e690551
 /// This sets up the gradients
   void setGradients();
   static double projection(const Value&,const Value&);
