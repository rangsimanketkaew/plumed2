--- conflicted
+++ resolved
@@ -55,15 +55,10 @@
 
 void Flatten::registerKeywords( Keywords& keys ) {
   Action::registerKeywords( keys ); ActionWithValue::registerKeywords( keys );
-<<<<<<< HEAD
-  ActionWithArguments::registerKeywords( keys ); keys.use("ARG");
-  keys.add("hidden","MASKED_INPUT_ALLOWED","turns on that you are allowed to use masked inputs ");
-  keys.setValueDescription("a vector containing all the elements of the input matrix");
-=======
   ActionWithArguments::registerKeywords( keys );
   keys.addInputKeyword("compulsory","ARG","matrix","the label for the matrix that you would like to flatten to a vector");
+  keys.add("hidden","MASKED_INPUT_ALLOWED","turns on that you are allowed to use masked inputs ");
   keys.setValueDescription("vector","a vector containing all the elements of the input matrix");
->>>>>>> 2c1e52d9
 }
 
 Flatten::Flatten(const ActionOptions& ao):
