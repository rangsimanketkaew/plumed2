/* +++++++++++++++++++++++++++++++++++++++++++++++++++++++++++++++++++++++++
   Copyright (c) 2015,2016 The plumed team
   (see the PEOPLE file at the root of the distribution for a list of names)

   See http://www.plumed.org for more information.

   This file is part of plumed, version 2.

   plumed is free software: you can redistribute it and/or modify
   it under the terms of the GNU Lesser General Public License as published by
   the Free Software Foundation, either version 3 of the License, or
   (at your option) any later version.

   plumed is distributed in the hope that it will be useful,
   but WITHOUT ANY WARRANTY; without even the implied warranty of
   MERCHANTABILITY or FITNESS FOR A PARTICULAR PURPOSE.  See the
   GNU Lesser General Public License for more details.

   You should have received a copy of the GNU Lesser General Public License
   along with plumed.  If not, see <http://www.gnu.org/licenses/>.
+++++++++++++++++++++++++++++++++++++++++++++++++++++++++++++++++++++++++ */
#include "HistogramOnGrid.h"
#include "tools/KernelFunctions.h"

namespace PLMD {
namespace gridtools {

void HistogramOnGrid::registerKeywords( Keywords& keys ){
  GridVessel::registerKeywords( keys );
  keys.add("compulsory","KERNEL","the type of kernel to use");
  keys.add("compulsory","BANDWIDTH","the bandwidths");
  keys.add("compulsory","CONCENTRATION","the concentration parameter for Von Mises-Fisher distributions");
}

HistogramOnGrid::HistogramOnGrid( const vesselbase::VesselOptions& da ):
GridVessel(da),
neigh_tot(0),
addOneKernelAtATime(false),
bandwidths(dimension),
discrete(false)
{
  if( getType()=="flat" ){
      parse("KERNEL",kerneltype); 
      if( kerneltype=="discrete" || kerneltype=="DISCRETE" ){
          discrete=true; setNoDerivatives();
      } else {
          parseVector("BANDWIDTH",bandwidths);
      }
  } else {
      parse("CONCENTRATION",von_misses_concentration);
      von_misses_norm = von_misses_concentration / ( 4*pi*sinh( von_misses_concentration ) );  
  } 
}

bool HistogramOnGrid::noDiscreteKernels() const {
  return !discrete;
}

void HistogramOnGrid::setBounds( const std::vector<std::string>& smin, const std::vector<std::string>& smax,
                                 const std::vector<unsigned>& nbins, const std::vector<double>& spacing ){
  GridVessel::setBounds( smin, smax, nbins, spacing );
  if( !discrete ){ 
      std::vector<double> point(dimension,0);
      KernelFunctions kernel( point, bandwidths, kerneltype, false, 1.0, true ); neigh_tot=1;
      nneigh=kernel.getSupport( dx ); std::vector<double> support( kernel.getContinuousSupport() );
      for(unsigned i=0;i<dimension;++i){
          if( pbc[i] && 2*support[i]>getGridExtent(i) ) error("bandwidth is too large for periodic grid");
          neigh_tot *= (2*nneigh[i]+1); 
      } 
  } 
}

KernelFunctions* HistogramOnGrid::getKernelAndNeighbors( std::vector<double>& point, unsigned& num_neigh, std::vector<unsigned>& neighbors ) const {
  if( discrete ){
     plumed_assert( getType()=="flat" );
     num_neigh=1; for(unsigned i=0;i<dimension;++i) point[i] += 0.5*dx[i];
     neighbors[0] = getIndex( point ); return NULL;
  } else if( getType()=="flat" ){
     KernelFunctions* kernel = new KernelFunctions( point, bandwidths, kerneltype, false, 1.0, true ); 
     getNeighbors( kernel->getCenter(), nneigh, num_neigh, neighbors ); 
     return kernel;
  } else {
     num_neigh = getNumberOfPoints(); 
     if( neighbors.size()!=getNumberOfPoints() ) neighbors.resize( getNumberOfPoints() );
     for(unsigned i=0;i<getNumberOfPoints();++i) neighbors[i]=i;
  }
  return NULL;
}

std::vector<Value*> HistogramOnGrid::getVectorOfValues() const {
  std::vector<Value*> vv;
  for(unsigned i=0;i<dimension;++i){
      vv.push_back(new Value());
      if( pbc[i] ) vv[i]->setDomain( str_min[i], str_max[i] );
      else vv[i]->setNotPeriodic();
  }
  return vv;
}

void HistogramOnGrid::calculate( const unsigned& current, MultiValue& myvals, std::vector<double>& buffer, std::vector<unsigned>& der_list ) const {
  if( addOneKernelAtATime ){
     plumed_dbg_assert( myvals.getNumberOfValues()==2 && !wasforced );
     std::vector<double> der( dimension ); 
     for(unsigned i=0;i<dimension;++i) der[i]=myvals.getDerivative( 1, i );
     accumulate( getAction()->getPositionInCurrentTaskList(current), myvals.get(0), myvals.get(1), der, buffer );
  } else {
     plumed_dbg_assert( myvals.getNumberOfValues()==dimension+2 );
     std::vector<double> point( dimension ); double weight=myvals.get(0)*myvals.get( 1+dimension );
     for(unsigned i=0;i<dimension;++i) point[i]=myvals.get( 1+i );

     // Get the kernel
     unsigned num_neigh; std::vector<unsigned> neighbors; 
     std::vector<double> der( dimension ); 
     KernelFunctions* kernel=getKernelAndNeighbors( point, num_neigh, neighbors );
     // If no kernel normalize the vector so von misses distribution is calculated correctly
     if( !kernel ){ 
        double norm=0; for(unsigned j=0;j<dimension;++j) norm += point[j]*point[j];
        norm=sqrt( norm ); for(unsigned j=0;j<dimension;++j) point[j] = point[j] / norm;
     }

     if( !kernel && getType()=="flat" ){
         plumed_dbg_assert( num_neigh==1 );
         accumulate( neighbors[0], weight, 1.0, der, buffer );
     } else {
         double totwforce=0.0;
         std::vector<double> intforce( 2*dimension, 0.0 ); 
         std::vector<Value*> vv( getVectorOfValues() ); 

         double newval; std::vector<double> xx( dimension );
         for(unsigned i=0;i<num_neigh;++i){
             unsigned ineigh=neighbors[i];
             if( inactive( ineigh ) ) continue ;
             getGridPointCoordinates( ineigh, xx );
<<<<<<< HEAD
             for(unsigned j=0;j<dimension;++j) vv[j]->set(xx[j]);
             if( kernel ){
=======
             if( kernel ){
                  for(unsigned j=0;j<dimension;++j) vv[j]->set(xx[j]);
>>>>>>> d2acb693
                  newval = kernel->evaluate( vv, der, true ); 
             } else {
                  // Evalulate dot product
                  double dot=0; for(unsigned j=0;j<dimension;++j){ dot+=xx[j]*point[j]; der[j]=xx[j]; }
                  // Von misses distribution for concentration parameter
                  newval = von_misses_norm*exp( von_misses_concentration*dot );
                  // And final derivatives
                  for(unsigned j=0;j<dimension;++j) der[j] *= von_misses_concentration*newval;
             } 
             accumulate( ineigh, weight, newval, der, buffer );
             if( wasForced() ){  
                 accumulateForce( ineigh, weight, der, intforce ); 
                 totwforce += myvals.get( 1+dimension )*newval*forces[ineigh];
             } 
         }
         if( wasForced() ){
<<<<<<< HEAD
=======
             // Minus sign for kernel here as we are taking derivative with respect to position of center of 
             // kernel NOT derivative wrt to grid point
             double pref = 1; if( kernel ) pref = -1;
>>>>>>> d2acb693
             unsigned nder = getAction()->getNumberOfDerivatives();
             unsigned gridbuf = getNumberOfBufferPoints()*getNumberOfQuantities(); 
             for(unsigned j=0;j<dimension;++j){
                 for(unsigned k=0;k<myvals.getNumberActive();++k){
<<<<<<< HEAD
                     // Minus sign here as we are taking derivative with respect to position of center of kernel NOT derivative wrt to
                     // grid point
                     unsigned kder=myvals.getActiveIndex(k); 
                     buffer[ bufstart + gridbuf + kder ] -= intforce[j]*myvals.getDerivative( j+1, kder ); 
=======
                     unsigned kder=myvals.getActiveIndex(k); 
                     buffer[ bufstart + gridbuf + kder ] += pref*intforce[j]*myvals.getDerivative( j+1, kder ); 
>>>>>>> d2acb693
                 }
             }
             // Accumulate the sum of all the weights
             buffer[ bufstart + gridbuf + nder ] += myvals.get(0);   
             // Add the derivatives of the weights into the force -- this is separate loop as weights of all parts are considered together
             for(unsigned k=0;k<myvals.getNumberActive();++k){
                 unsigned kder=myvals.getActiveIndex(k); 
                 buffer[ bufstart + gridbuf + kder ] += totwforce*myvals.getDerivative( 0, kder );
                 buffer[ bufstart + gridbuf + nder + 1 + kder ] += myvals.getDerivative( 0, kder );
             }
         }
         delete kernel; for(unsigned i=0;i<dimension;++i) delete vv[i];
     }
  }
}

void HistogramOnGrid::accumulate( const unsigned& ipoint, const double& weight, const double& dens, const std::vector<double>& der, std::vector<double>& buffer ) const {
  buffer[bufstart+nper*ipoint] += weight*dens; 
  if( der.size()>0 ) for(unsigned j=0;j<dimension;++j) buffer[bufstart+nper*ipoint + 1 + j] += weight*der[j]; 
}

void HistogramOnGrid::accumulateForce( const unsigned& ipoint, const double& weight, const std::vector<double>& der, std::vector<double>& intforce ) const {
  for(unsigned j=0;j<der.size();++j) intforce[j] += forces[ipoint]*weight*der[j];
}

void HistogramOnGrid::getFinalForces( const std::vector<double>& buffer, std::vector<double>& finalForces ){
  if( finalForces.size()!=getAction()->getNumberOfDerivatives() ) finalForces.resize( getAction()->getNumberOfDerivatives() );
  // And the final force
  unsigned nder = getAction()->getNumberOfDerivatives(); 
  // Derivatives due to normalization
  unsigned gridbuf = getNumberOfBufferPoints()*getNumberOfQuantities();
  for(unsigned i=0;i<finalForces.size();++i) finalForces[i] = buffer[ bufstart + gridbuf + i ]; 
  // Derivatives due to normalization
  if( !noAverage() ){
      unsigned wderstart = bufstart + gridbuf + nder; double pref=0;
      for(unsigned ipoint=0;ipoint<getNumberOfPoints();++ipoint){
          pref += forces[ipoint]*buffer[ bufstart + ipoint*nper ] / buffer[wderstart];
      } 
      for(unsigned j=0;j<finalForces.size();++j) finalForces[j] -= pref*buffer[ wderstart + 1 + j ];
  }
}

void HistogramOnGrid::finish( const std::vector<double>& buffer ){
  if( addOneKernelAtATime ){
     for(unsigned i=0;i<getAction()->getCurrentNumberOfActiveTasks();++i){ 
         for(unsigned j=0;j<nper;++j) addDataElement( nper*getAction()->getActiveTask(i)+j, buffer[bufstart+i*nper+j] ); 
     }
  } else {
     GridVessel::finish( buffer );
  }
}

}
}<|MERGE_RESOLUTION|>--- conflicted
+++ resolved
@@ -112,11 +112,6 @@
      unsigned num_neigh; std::vector<unsigned> neighbors; 
      std::vector<double> der( dimension ); 
      KernelFunctions* kernel=getKernelAndNeighbors( point, num_neigh, neighbors );
-     // If no kernel normalize the vector so von misses distribution is calculated correctly
-     if( !kernel ){ 
-        double norm=0; for(unsigned j=0;j<dimension;++j) norm += point[j]*point[j];
-        norm=sqrt( norm ); for(unsigned j=0;j<dimension;++j) point[j] = point[j] / norm;
-     }
 
      if( !kernel && getType()=="flat" ){
          plumed_dbg_assert( num_neigh==1 );
@@ -131,13 +126,8 @@
              unsigned ineigh=neighbors[i];
              if( inactive( ineigh ) ) continue ;
              getGridPointCoordinates( ineigh, xx );
-<<<<<<< HEAD
-             for(unsigned j=0;j<dimension;++j) vv[j]->set(xx[j]);
-             if( kernel ){
-=======
              if( kernel ){
                   for(unsigned j=0;j<dimension;++j) vv[j]->set(xx[j]);
->>>>>>> d2acb693
                   newval = kernel->evaluate( vv, der, true ); 
              } else {
                   // Evalulate dot product
@@ -154,25 +144,15 @@
              } 
          }
          if( wasForced() ){
-<<<<<<< HEAD
-=======
              // Minus sign for kernel here as we are taking derivative with respect to position of center of 
              // kernel NOT derivative wrt to grid point
              double pref = 1; if( kernel ) pref = -1;
->>>>>>> d2acb693
              unsigned nder = getAction()->getNumberOfDerivatives();
              unsigned gridbuf = getNumberOfBufferPoints()*getNumberOfQuantities(); 
              for(unsigned j=0;j<dimension;++j){
                  for(unsigned k=0;k<myvals.getNumberActive();++k){
-<<<<<<< HEAD
-                     // Minus sign here as we are taking derivative with respect to position of center of kernel NOT derivative wrt to
-                     // grid point
-                     unsigned kder=myvals.getActiveIndex(k); 
-                     buffer[ bufstart + gridbuf + kder ] -= intforce[j]*myvals.getDerivative( j+1, kder ); 
-=======
                      unsigned kder=myvals.getActiveIndex(k); 
                      buffer[ bufstart + gridbuf + kder ] += pref*intforce[j]*myvals.getDerivative( j+1, kder ); 
->>>>>>> d2acb693
                  }
              }
              // Accumulate the sum of all the weights
