--- conflicted
+++ resolved
@@ -75,7 +75,6 @@
 public:
   static void registerKeywords( Keywords& keys );
   explicit FourierTransform(const ActionOptions&ao);
-<<<<<<< HEAD
   void finishOutputSetup();
   void getInfoForGridHeader( std::string& gtype, std::vector<std::string>& argn, std::vector<std::string>& min,
                              std::vector<std::string>& max, std::vector<unsigned>& out_nbin,
@@ -85,16 +84,6 @@
 #else
   void calculate();
 #endif
-=======
-  void clearAverage() override;
-#ifndef __PLUMED_HAS_FFTW
-  void performOperations( const bool& from_update ) override {}
-#else
-  void performOperations( const bool& from_update ) override;
-#endif
-  void compute( const unsigned&, MultiValue& ) const override {}
-  bool isPeriodic() override { return false; }
->>>>>>> 5a9bc5a3
 };
 
 PLUMED_REGISTER_ACTION(FourierTransform,"FOURIER_TRANSFORM")
@@ -148,32 +137,12 @@
     log.printf("  Fourier parameters are A=%i, B=%i \n", fourier_params[0],fourier_params[1]);
   }
 
-<<<<<<< HEAD
   std::vector<unsigned> shape( getPntrToArgument(0)->getRank() );
   if (real_output) {
     addValueWithDerivatives( shape );
   } else {
     addComponentWithDerivatives( "real", shape );
     addComponentWithDerivatives( "imag", shape );
-=======
-
-  // Create the input from the old string
-  std::string vstring;
-  if (real_output) {
-    if (!store_norm) vstring="COMPONENTS=" + getLabel() + "_abs";
-    else vstring="COMPONENTS=" + getLabel() + "_norm";
-  } else vstring="COMPONENTS=" + getLabel() + "_real," + getLabel() + "_imag";
-
-  // Set COORDINATES keyword
-  vstring += " COORDINATES=" + ingrid->getComponentName( 0 );
-  for(unsigned i=1; i<ingrid->getDimension(); ++i) vstring += "," + ingrid->getComponentName( i );
-
-  // Set PBC keyword
-  vstring += " PBC=";
-  if( ingrid->isPeriodic(0) ) vstring+="T"; else vstring+="F";
-  for(unsigned i=1; i<ingrid->getDimension(); ++i) {
-    if( ingrid->isPeriodic(i) ) vstring+=",T"; else vstring+=",F";
->>>>>>> 5a9bc5a3
   }
 
   unsigned dimension = getPntrToArgument(0)->getRank(); gname.resize( dimension);
@@ -186,7 +155,6 @@
 #endif
 }
 
-<<<<<<< HEAD
 void FourierTransform::finishOutputSetup() {
   std::vector<double> fspacing; std::vector<unsigned> snbins( gridobject.getDimension() );
   std::vector<std::string> smin( gridobject.getDimension() ), smax( gridobject.getDimension() );
@@ -217,23 +185,6 @@
     pbc[i]=gridobject.isPeriodic(i);
   }
 }
-=======
-void FourierTransform::clearAverage() {
-  std::vector<double> fspacing;
-  std::vector<std::string> ft_min( ingrid->getMin() ), ft_max( ingrid->getMax() );
-  for(unsigned i=0; i<ingrid->getDimension(); ++i) {
-    Tools::convert( 0.0, ft_min[i] ); Tools::convert( 2.0*pi*ingrid->getNbin()[i]/ ingrid->getGridExtent(i), ft_max[i] );
-  }
-  mygrid->setBounds( ft_min, ft_max, ingrid->getNbin(), fspacing); resizeFunctions();
-  ActionWithAveraging::clearAverage();
-}
-
-#ifdef __PLUMED_HAS_FFTW
-void FourierTransform::performOperations( const bool& from_update ) {
-
-  // Spacing of the real grid
-  std::vector<double> g_spacing ( ingrid->getGridSpacing() );
->>>>>>> 5a9bc5a3
 
 #ifdef __PLUMED_HAS_FFTW
 void FourierTransform::calculate() {
@@ -246,15 +197,8 @@
   //    <<"  max_x: "<<ft_max[0]<<"  max_y: "<<ft_max[1]<<"\n";
 
   // Get the size of the input data arrays (to allocate FFT data)
-<<<<<<< HEAD
   std::vector<unsigned> N_input_data( gridobject.getNbin(true) );
   size_t fft_dimension=1; for(unsigned i=0; i<N_input_data.size(); ++i) fft_dimension*=static_cast<size_t>( N_input_data[i] );
-=======
-  size_t fft_dimension=static_cast<size_t>( ingrid->getNumberOfPoints() );
-  std::vector<unsigned> N_input_data( ingrid->getNbin() );
-  for(unsigned i=0; i<N_input_data.size(); ++i) if( !ingrid->isPeriodic(i) ) N_input_data[i]++;
-  // size_t fft_dimension=1; for(unsigned i=0; i<N_input_data.size(); ++i) fft_dimension*=static_cast<size_t>( N_input_data[i] );
->>>>>>> 5a9bc5a3
 
   // FFT arrays
   std::vector<std::complex<double> > input_data(fft_dimension), fft_data(fft_dimension);
