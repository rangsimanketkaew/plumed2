--- conflicted
+++ resolved
@@ -154,6 +154,8 @@
   if(doemst_tmp) log << "EMST option is not needed any more as of PLUMED 2.10\n";
   parseFlag("ADDREFERENCE", addref);
 
+  auto* moldat=plumed.getActionSet().selectLatest<GenericMolInfo*>(this);
+
   // create groups from ENTITY
   for(int i=0;; i++) {
     std::vector<AtomNumber> group;
@@ -178,7 +180,6 @@
     if(moltype.length()==0) {
       error("Found RESIDUES keyword without specification of the molecule - use MOLTYPE");
     }
-    auto* moldat=plumed.getActionSet().selectLatest<GenericMolInfo*>(this);
     if( !moldat ) {
       error("MOLINFO is required to use RESIDUES");
     }
@@ -195,20 +196,14 @@
   }
 
   // if using PDBs reorder atoms in groups based on proximity in PDB file
-  auto* moldat=plumed.getActionSet().selectLatest<GenericMolInfo*>(this);
   if(moldat && moldat->isWhole()) doemst=true;
 
   if(doemst_tmp && ! doemst) error("cannot enable EMST if MOLINFO is not WHOLE");
 
   if(doemst) {
-<<<<<<< HEAD
-    if( !moldat ) error("MOLINFO is required to use EMST");
-=======
-    auto* moldat=plumed.getActionSet().selectLatest<GenericMolInfo*>(this);
     if( !moldat ) {
       error("MOLINFO is required to use EMST");
     }
->>>>>>> 068b2a6a
     // initialize tree
     Tree tree = Tree(moldat);
     // cycle on groups and reorder atoms
@@ -231,7 +226,6 @@
 
   // adding reference if needed
   if(addref) {
-    auto* moldat=plumed.getActionSet().selectLatest<GenericMolInfo*>(this);
     if( !moldat ) {
       error("MOLINFO is required to use ADDREFERENCE");
     }
