--- conflicted
+++ resolved
@@ -95,13 +95,8 @@
 
 void AlphaRMSD::registerKeywords( Keywords& keys ) {
   SecondaryStructureRMSD::registerKeywords( keys );
-<<<<<<< HEAD
   keys.remove("ATOMS"); keys.remove("SEGMENT"); keys.remove("BONDLENGTH"); keys.remove("STRUCTURE");
-=======
   keys.setValueDescription("scalar/vector","if LESS_THAN is present the RMSD distance between each residue and the ideal alpha helix.  If LESS_THAN is not present the number of residue segments where the structure is similar to an alpha helix");
-  keys.remove("ATOMS"); keys.remove("SEGMENT"); keys.remove("BONDLENGTH"); keys.remove("CUTOFF_ATOMS");
-  keys.remove("NO_ACTION_LOG"); keys.remove("STRANDS_CUTOFF"); keys.remove("STRUCTURE");
->>>>>>> 2c1e52d9
 }
 
 AlphaRMSD::AlphaRMSD(const ActionOptions&ao):
