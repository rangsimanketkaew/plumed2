/* +++++++++++++++++++++++++++++++++++++++++++++++++++++++++++++++++++++++++
   Copyright (c) 2014-2017 The plumed team
   (see the PEOPLE file at the root of the distribution for a list of names)

   See http://www.plumed.org for more information.

   This file is part of plumed, version 2.

   plumed is free software: you can redistribute it and/or modify
   it under the terms of the GNU Lesser General Public License as published by
   the Free Software Foundation, either version 3 of the License, or
   (at your option) any later version.

   plumed is distributed in the hope that it will be useful,
   but WITHOUT ANY WARRANTY; without even the implied warranty of
   MERCHANTABILITY or FITNESS FOR A PARTICULAR PURPOSE.  See the
   GNU Lesser General Public License for more details.

   You should have received a copy of the GNU Lesser General Public License
   along with plumed.  If not, see <http://www.gnu.org/licenses/>.
+++++++++++++++++++++++++++++++++++++++++++++++++++++++++++++++++++++++++ */
#include "MatrixOperationBase.h"
#include "core/ActionRegister.h"

//+PLUMEDOC MCOLVAR TRANSPOSE
/*
Calculate the transpose of a matrix

This action takes a matrix in input and calculates the input matrix's [tranpose](https://en.wikipedia.org/wiki/Transpose).
The following example shows how you can use this to calculate coordination numbers of species A with species B and vice
versa.

```plumed
# Calculate the contact matrix between the two groups
c1: CONTACT_MATRIX GROUPA=1-10 GROUPB=11-30 SWITCH={RATIONAL R_0=0.1}
# Calculate the cooordination numbers for the atoms in group A by multiplying by a vector of ones
onesB: ONES SIZE=20
coordA: MATRIX_VECTOR_PRODUCT ARG=c1,onesB
# Transpose the contact matrix
c1T: TRANSPOSE ARG=c1
# Calculate the coordination number for the atoms in group B by multiplying the transpose by a vector of ones
onesA: ONES SIZE=10
coordB: MATRIX_VECTOR_PRODUCT ARG=c1T,onesA
# Output the two vectors of coordination numbers to a file
PRINT ARG=coordA,coordB FILE=colvar
```

Another useful example where the transpose can be used is shown below.  In this input the [DISTANCE](DISTANCE.md) command
is used to calculate the orientation of a collection of molecules.  We then can then use the [VSTACK](VSTACK.md), TRANSPOSE and the
[MATRIX_PRODUCT](MATRIX_PRODUCT.md) commands to calculate the dot products between all these vectors

```plumed
# Calculate the vectors connecting these three pairs of atoms
d: DISTANCE COMPONENTS ATOMS1=1,2 ATOMS2=3,4 ATOMS3=5,6
# Construct a matrix that contains all the components of the vectors calculated
v: VSTACK ARG=d.x,d.y,d.z
# Transpose v
vT: TRANSPOSE ARG=v
# And now calculate the 3x3 matrix of dot products
m: MATRIX_PRODUCT ARG=v,vT
# And output the matrix product to a file
PRINT ARG=m FILE=colvar
```

*/
//+ENDPLUMEDOC

namespace PLMD {
namespace matrixtools {

class TransposeMatrix : public MatrixOperationBase {
public:
  static void registerKeywords( Keywords& keys );
/// Constructor
  explicit TransposeMatrix(const ActionOptions&);
///
  unsigned getNumberOfDerivatives() override {
    return 0;
  }
///
  void prepare() override ;
///
  void calculate() override ;
///
  void apply() override ;
///
  double getForceOnMatrixElement( const unsigned& jrow, const unsigned& krow ) const override;
};

PLUMED_REGISTER_ACTION(TransposeMatrix,"TRANSPOSE")

void TransposeMatrix::registerKeywords( Keywords& keys ) {
  MatrixOperationBase::registerKeywords( keys );
  keys.addInputKeyword("compulsory","ARG","vector/matrix","the label of the vector or matrix that should be transposed");
  keys.setValueDescription("vector/matrix","the transpose of the input matrix");
}

TransposeMatrix::TransposeMatrix(const ActionOptions& ao):
  Action(ao),
  MatrixOperationBase(ao) {
  if( getPntrToArgument(0)->isSymmetric() ) {
    error("input matrix is symmetric.  Transposing will achieve nothing!");
  }
  std::vector<std::size_t> shape;
  if( getPntrToArgument(0)->getRank()==0 ) {
    error("transposing a scalar?");
  } else if( getPntrToArgument(0)->getRank()==1 ) {
    shape.resize(2);
    shape[0]=1;
    shape[1]=getPntrToArgument(0)->getShape()[0];
  } else if( getPntrToArgument(0)->getShape()[0]==1 ) {
    shape.resize(1);
    shape[0] = getPntrToArgument(0)->getShape()[1];
  } else {
    shape.resize(2);
    shape[0]=getPntrToArgument(0)->getShape()[1];
    shape[1]=getPntrToArgument(0)->getShape()[0];
  }
  addValue( shape );
<<<<<<< HEAD
  setNotPeriodic();
=======
  if( getPntrToArgument(0)->isPeriodic() ) {
    std::string smin, smax;
    getPntrToArgument(0)->getDomain( smin, smax );
    setPeriodic( smin, smax );
  } else {
    setNotPeriodic();
  }
  getPntrToComponent(0)->buildDataStore();
>>>>>>> d9ad34b0
  if( shape.size()==2 ) {
    getPntrToComponent(0)->reshapeMatrixStore( shape[1] );
  }
}

void TransposeMatrix::prepare() {
  Value* myval = getPntrToComponent(0);
  Value* myarg = getPntrToArgument(0);
  if( myarg->getRank()==1 ) {
    if( myval->getShape()[0]!=1 || myval->getShape()[1]!=myarg->getShape()[0] ) {
      std::vector<std::size_t> shape(2);
      shape[0] = 1;
      shape[1] = myarg->getShape()[0];
      myval->setShape( shape );
      myval->reshapeMatrixStore( shape[1] );
    }
  } else if( myarg->getShape()[0]==1 ) {
    if( myval->getShape()[0]!=myarg->getShape()[1] ) {
      std::vector<std::size_t> shape(1);
      shape[0] = myarg->getShape()[1];
      myval->setShape( shape );
    }
  } else if( myarg->getShape()[0]!=myval->getShape()[1] || myarg->getShape()[1]!=myval->getShape()[0] ) {
    std::vector<std::size_t> shape(2);
    shape[0] = myarg->getShape()[1];
    shape[1] = myarg->getShape()[0];
    myval->setShape( shape );
    myval->reshapeMatrixStore( shape[1] );
  }
}

void TransposeMatrix::calculate() {
  // Retrieve the non-zero pairs
  Value* myarg=getPntrToArgument(0);
  Value* myval=getPntrToComponent(0);
  if( myarg->getRank()<=1 || myval->getRank()==1 ) {
    if( myarg->getRank()<=1 && myval->getShape()[1]!=myarg->getShape()[0] ) {
      std::vector<std::size_t> shape( 2 );
      shape[0] = 1;
      shape[1] = myarg->getShape()[0];
      myval->setShape( shape );
      myval->reshapeMatrixStore( shape[1] );
    } else if( myval->getRank()==1 && myval->getShape()[0]!=myarg->getShape()[1] ) {
      std::vector<std::size_t> shape( 1 );
      shape[0] = myarg->getShape()[1];
      myval->setShape( shape );
    }
    unsigned nv=myarg->getNumberOfValues();
    for(unsigned i=0; i<nv; ++i) {
      myval->set( i, myarg->get(i) );
    }
  } else {
    if( myarg->getShape()[0]!=myval->getShape()[1] || myarg->getShape()[1]!=myval->getShape()[0] ) {
      std::vector<std::size_t> shape( 2 );
      shape[0] = myarg->getShape()[1];
      shape[1] = myarg->getShape()[0];
      myval->setShape( shape );
      myval->reshapeMatrixStore( shape[1] );
    }
    std::vector<double> vals;
    std::vector<std::pair<unsigned,unsigned> > pairs;
    std::vector<std::size_t> shape( myval->getShape() );
    unsigned nedge=0;
    myarg->retrieveEdgeList( nedge, pairs, vals );
    for(unsigned i=0; i<nedge; ++i) {
      myval->set( pairs[i].second*shape[1] + pairs[i].first, vals[i] );
    }
  }
}

void TransposeMatrix::apply() {
  if( doNotCalculateDerivatives() ) {
    return;
  }

  // Apply force on the matrix
  if( getPntrToComponent(0)->forcesWereAdded() ) {
    Value* myarg=getPntrToArgument(0);
    Value* myval=getPntrToComponent(0);
    if( myarg->getRank()<=1 || myval->getRank()==1 ) {
      unsigned nv=myarg->getNumberOfValues();
      for(unsigned i=0; i<nv; ++i) {
        myarg->addForce( i, myval->getForce(i) );
      }
    } else {
      MatrixOperationBase::apply();
    }
  }
}

double TransposeMatrix::getForceOnMatrixElement( const unsigned& jrow, const unsigned& kcol ) const {
  return getConstPntrToComponent(0)->getForce(kcol*getConstPntrToComponent(0)->getShape()[1]+jrow);
}


}
}<|MERGE_RESOLUTION|>--- conflicted
+++ resolved
@@ -117,9 +117,6 @@
     shape[1]=getPntrToArgument(0)->getShape()[0];
   }
   addValue( shape );
-<<<<<<< HEAD
-  setNotPeriodic();
-=======
   if( getPntrToArgument(0)->isPeriodic() ) {
     std::string smin, smax;
     getPntrToArgument(0)->getDomain( smin, smax );
@@ -128,7 +125,6 @@
     setNotPeriodic();
   }
   getPntrToComponent(0)->buildDataStore();
->>>>>>> d9ad34b0
   if( shape.size()==2 ) {
     getPntrToComponent(0)->reshapeMatrixStore( shape[1] );
   }
