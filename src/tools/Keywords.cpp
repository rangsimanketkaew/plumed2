/* +++++++++++++++++++++++++++++++++++++++++++++++++++++++++++++++++++++++++
   Copyright (c) 2012-2014 The plumed team
   (see the PEOPLE file at the root of the distribution for a list of names)

   See http://www.plumed-code.org for more information.

   This file is part of plumed, version 2.

   plumed is free software: you can redistribute it and/or modify
   it under the terms of the GNU Lesser General Public License as published by
   the Free Software Foundation, either version 3 of the License, or
   (at your option) any later version.

   plumed is distributed in the hope that it will be useful,
   but WITHOUT ANY WARRANTY; without even the implied warranty of
   MERCHANTABILITY or FITNESS FOR A PARTICULAR PURPOSE.  See the
   GNU Lesser General Public License for more details.

   You should have received a copy of the GNU Lesser General Public License
   along with plumed.  If not, see <http://www.gnu.org/licenses/>.
+++++++++++++++++++++++++++++++++++++++++++++++++++++++++++++++++++++++++ */
#include "Keywords.h"
#include "Log.h"
#include "Tools.h"
#include <iostream>

namespace PLMD{

Keywords::KeyType::KeyType( const std::string& type ){
  if( type=="compulsory" ){
      style=compulsory;
  } else if( type=="flag" ){
      style=flag;
  } else if( type=="optional" ){
      style=optional;
  } else if( type.find("atoms")!=std::string::npos || type.find("residues")!=std::string::npos ){
      style=atoms;
  } else if( type=="hidden" ){
      style=hidden;
  } else if( type=="vessel" ){
      style=vessel;
  } else {
      plumed_massert(false,"invalid keyword specifier " + type);   
  }
}

void Keywords::KeyType::setStyle( const std::string& type ){
  if( type=="compulsory" ){
      style=compulsory;
  } else if( type=="flag" ){
      style=flag;
  } else if( type=="optional" ){
      style=optional;
  } else if( type.find("atoms")!=std::string::npos || type.find("residues")!=std::string::npos ){
      style=atoms;
  } else if( type=="hidden" ){
      style=hidden;
  } else if( type=="vessel" ){
      style=vessel;
  } else {
      plumed_massert(false,"invalid keyword specifier " + type);    
  }  
}

void Keywords::add( const Keywords& newkeys ){
  newkeys.copyData( keys, reserved_keys, types, allowmultiple, documentation, booldefs, numdefs, atomtags, cnames, ckey, cdocs  ); 
}

void Keywords::copyData( std::vector<std::string>& kk, std::vector<std::string>& rk, std::map<std::string,KeyType>& tt, std::map<std::string,bool>& am, 
                         std::map<std::string,std::string>& docs, std::map<std::string,bool>& bools, std::map<std::string,std::string>& nums,
                         std::map<std::string,std::string>& atags, std::vector<std::string>& cnam, std::map<std::string,std::string>& ck,
                         std::map<std::string,std::string>& cd ) const {
  for(unsigned i=0;i<keys.size();++i){
     std::string thiskey=keys[i];
     for(unsigned j=0;j<kk.size();++j) plumed_massert( thiskey!=kk[j], "keyword " + thiskey + " is in twice" );
     for(unsigned j=0;j<rk.size();++j) plumed_massert( thiskey!=rk[j], "keyword " + thiskey + " is in twice" );
     kk.push_back( thiskey ); 
     plumed_massert( types.count( thiskey ), "no type data on keyword " + thiskey + " to copy" );
     tt.insert( std::pair<std::string,KeyType>( thiskey,types.find(thiskey)->second) );
     if( (types.find(thiskey)->second).isAtomList() ) atags.insert( std::pair<std::string,std::string>( thiskey,atomtags.find(thiskey)->second) );
     plumed_massert( allowmultiple.count( thiskey ), "no numbered data on keyword " + thiskey + " to copy" ); 
     am.insert( std::pair<std::string,bool>(thiskey,allowmultiple.find(thiskey)->second) );
     plumed_massert( documentation.count( thiskey ), "no documentation for keyword " + thiskey + " to copy" ); 
     docs.insert( std::pair<std::string,std::string>(thiskey,documentation.find(thiskey)->second) );
     if( booldefs.count( thiskey ) ) bools.insert( std::pair<std::string,bool>( thiskey,booldefs.find(thiskey)->second) ); 
     if( numdefs.count( thiskey ) ) nums.insert( std::pair<std::string,std::string>( thiskey,numdefs.find(thiskey)->second) );
  }
  for(unsigned i=0;i<reserved_keys.size();++i){
     std::string thiskey=reserved_keys[i];
     for(unsigned j=0;j<kk.size();++j) plumed_massert( thiskey!=kk[j], "keyword " + thiskey + " is in twice" );
     for(unsigned j=0;j<rk.size();++j) plumed_massert( thiskey!=rk[j], "keyword " + thiskey + " is in twice" );
     rk.push_back( thiskey ); 
     plumed_massert( types.count( thiskey ), "no type data on keyword " + thiskey + " to copy" );
     tt.insert( std::pair<std::string,KeyType>( thiskey,types.find(thiskey)->second) );
     if( (types.find(thiskey)->second).isAtomList() ) atags.insert( std::pair<std::string,std::string>( thiskey,atomtags.find(thiskey)->second) );
     plumed_massert( allowmultiple.count( thiskey ), "no numbered data on keyword " + thiskey + " to copy" ); 
     am.insert( std::pair<std::string,bool>(thiskey,allowmultiple.find(thiskey)->second) );
     plumed_massert( documentation.count( thiskey ), "no documentation for keyword " + thiskey + " to copy" ); 
     docs.insert( std::pair<std::string,std::string>(thiskey,documentation.find(thiskey)->second) );
     if( booldefs.count( thiskey ) ) bools.insert( std::pair<std::string,bool>( thiskey,booldefs.find(thiskey)->second) ); 
     if( numdefs.count( thiskey ) ) nums.insert( std::pair<std::string,std::string>( thiskey,numdefs.find(thiskey)->second) );
  }
  for(unsigned i=0;i<cnames.size();++i){
     std::string thisnam=cnames[i];
     for(unsigned j=0;j<cnam.size();++j) plumed_massert( thisnam!=cnam[j], "component " + thisnam + " is in twice" );
     cnam.push_back( thisnam );
     plumed_massert( ckey.count( thisnam ), "no keyword data on component " + thisnam + " to copy" );
     ck.insert( std::pair<std::string,std::string>( thisnam, ckey.find(thisnam)->second) );
     plumed_massert( cdocs.count( thisnam ), "no documentation on component " + thisnam + " to copy" );
     cd.insert( std::pair<std::string,std::string>( thisnam, cdocs.find(thisnam)->second) );     
  }
}   

void Keywords::reserve( const std::string & t, const std::string & k, const std::string & d ){
  plumed_assert( !exists(k) && !reserved(k) );
  std::string fd, lowkey=k;
  // Convert to lower case
  std::transform(lowkey.begin(),lowkey.end(),lowkey.begin(),tolower);
<<<<<<< HEAD
  if( t=="vessel" ){
     fd = d + " The final value can be referenced using <em>label</em>." + lowkey;
     if(d.find("flag")==std::string::npos) fd += ".  You can use multiple instances of this keyword i.e. " + 
                                                 k +"1, " + k + "2, " + k + "3...  The corresponding values are then " 
                                                 "referenced using <em>label</em>."+ lowkey +"-1,  <em>label</em>." + lowkey + 
                                                 "-2,  <em>label</em>." + lowkey + "-3...";  
     allowmultiple.insert( std::pair<std::string,bool>(k,true) );
     types.insert( std::pair<std::string,KeyType>(k,KeyType("vessel")) );
  } else if( t=="numbered" ){  
     fd = d + " You can use multiple instances of this keyword i.e. " + k +"1, " + k + "2, " + k + "3...";
=======
  // Remove any underscore characters
  for(unsigned i=0;;++i){
     std::size_t num=lowkey.find_first_of("_");
     if( num==std::string::npos ) break;
     lowkey.erase( lowkey.begin() + num, lowkey.begin() + num + 1 );
  }
  if( t=="numbered" ){
     if(isvessel){
        fd = d + " The final value can be referenced using <em>label</em>." + lowkey + 
                 ".  You can use multiple instances of this keyword i.e. " + 
                 k +"1, " + k + "2, " + k + "3...  The corresponding values are then " 
                 "referenced using <em>label</em>."+ lowkey +"-1,  <em>label</em>." + lowkey + 
                 "-2,  <em>label</em>." + lowkey + "-3...";  
     } else {
       fd = d + " You can use multiple instances of this keyword i.e. " + k +"1, " + k + "2, " + k + "3...";
     }
>>>>>>> 2cbaf6db
     allowmultiple.insert( std::pair<std::string,bool>(k,true) );
     types.insert( std::pair<std::string,KeyType>(k,KeyType("optional")) );
  } else {
     fd = d;
     if( t=="atoms" && isaction ) fd = d + ".  For more information on how to specify lists of atoms see \\ref Group";
     allowmultiple.insert( std::pair<std::string,bool>(k,false) );
     types.insert( std::pair<std::string,KeyType>(k,KeyType(t)) );
     if( (types.find(k)->second).isAtomList() ) atomtags.insert( std::pair<std::string,std::string>(k,t) );
  }
  documentation.insert( std::pair<std::string,std::string>(k,fd) ); 
  reserved_keys.push_back(k); 
}

void Keywords::reserveFlag( const std::string & k, const bool def, const std::string & d ){
  plumed_assert( !exists(k) && !reserved(k) ); 
  std::string defstr;
  if( def ) { defstr="( default=on ) "; } else { defstr="( default=off ) "; }
  types.insert( std::pair<std::string,KeyType>(k,KeyType("flag")) );
  std::string fd,lowkey=k; std::transform(lowkey.begin(),lowkey.end(),lowkey.begin(),tolower);
  fd=defstr + d;
  documentation.insert( std::pair<std::string,std::string>(k,fd) ); 
  allowmultiple.insert( std::pair<std::string,bool>(k,false) );
  booldefs.insert( std::pair<std::string,bool>(k,def) ); 
  reserved_keys.push_back(k); 
}

void Keywords::use( const std::string & k ){
  plumed_massert( reserved(k), "the " + k + " keyword is not reserved");
  for(unsigned i=0;i<reserved_keys.size();++i){
     if(reserved_keys[i]==k) keys.push_back( reserved_keys[i] ); 
  }
}

void Keywords::reset_style( const std::string & k, const std::string & style ){
  plumed_assert( exists(k) || reserved(k) );
  (types.find(k)->second).setStyle(style);
  if( (types.find(k)->second).isVessel() ) allowmultiple[k]=true; 
  if( (types.find(k)->second).isAtomList() ) atomtags.insert( std::pair<std::string,std::string>(k,style) );
}

void Keywords::add( const std::string & t, const std::string & k, const std::string & d ){
  plumed_assert( !exists(k) && t!="flag" && !reserved(k) && t!="vessel" );  
  std::string fd;
  if( t=="numbered" ){
     fd=d + " You can use multiple instances of this keyword i.e. " + k +"1, " + k + "2, " + k + "3...";
     allowmultiple.insert( std::pair<std::string,bool>(k,true) );
     types.insert( std::pair<std::string,KeyType>(k, KeyType("optional")) );
  } else { 
     fd=d;
     allowmultiple.insert( std::pair<std::string,bool>(k,false) );
     types.insert( std::pair<std::string,KeyType>(k,KeyType(t)) );
     if( (types.find(k)->second).isAtomList() ) atomtags.insert( std::pair<std::string,std::string>(k,t) );
  }
  if( t=="atoms" && isaction ) fd = d + ".  For more information on how to specify lists of atoms see \\ref Group";
  documentation.insert( std::pair<std::string,std::string>(k,fd) );
  keys.push_back(k);  
}

void Keywords::add( const std::string & t, const std::string & k, const std::string &  def, const std::string & d ){
  plumed_assert( !exists(k) && !reserved(k) &&  (t=="compulsory" || t=="hidden" )); // An optional keyword can't have a default
  types.insert(  std::pair<std::string,KeyType>(k, KeyType(t)) ); 
  documentation.insert( std::pair<std::string,std::string>(k,"( default=" + def + " ) " + d) );
  allowmultiple.insert( std::pair<std::string,bool>(k,false) );
  numdefs.insert( std::pair<std::string,std::string>(k,def) );
  keys.push_back(k); 
} 

void Keywords::addFlag( const std::string & k, const bool def, const std::string & d ){
  plumed_massert( !exists(k) && !reserved(k), "keyword " + k + " has already been registered"); 
  std::string defstr;
  if( def ) { defstr="( default=on ) "; } else { defstr="( default=off ) "; }
  types.insert( std::pair<std::string,KeyType>(k,KeyType("flag")) );
  documentation.insert( std::pair<std::string,std::string>(k,defstr + d) );
  allowmultiple.insert( std::pair<std::string,bool>(k,false) );
  booldefs.insert( std::pair<std::string,bool>(k,def) ); 
  keys.push_back(k);  
} 

void Keywords::remove( const std::string & k ){
  bool found=false; unsigned j=0;

  while(true){
    for(j=0;j<keys.size();j++) if(keys[j]==k)break;
    if(j<keys.size()){
      keys.erase(keys.begin()+j);
      found=true;
    } else break;
  }
  plumed_massert(found,"You are trying to forbid " + k + " a keyword that isn't there"); // You have tried to forbid a keyword that isn't there
}

bool Keywords::numbered( const std::string & k ) const {
  if( style( k,"atoms") ) return true;
  plumed_massert( allowmultiple.count(k), "Did not find keyword " + k );
  return allowmultiple.find(k)->second;
}

bool Keywords::style( const std::string & k, const std::string & t ) const {
  plumed_massert( types.count(k), "Did not find keyword " + k );

  if( (types.find(k)->second).toString()==t ) return true;
  return false; 
}

unsigned Keywords::size() const {
  return keys.size();
}

std::string Keywords::getKeyword( const unsigned i ) const {
  plumed_assert( i<size() );
  return keys[i];
}

bool Keywords::exists( const std::string & k ) const {
  for(unsigned i=0;i<keys.size();++i){
     if( keys[i]==k ) return true;
  }
  return false;
}

bool Keywords::reserved( const std::string & k ) const {
  for(unsigned i=0;i<reserved_keys.size();++i){
     if( reserved_keys[i]==k ) return true;
  }
  return false;
}

void Keywords::print_template(const std::string& actionname, bool include_optional) const {
  unsigned nkeys=0;
  printf("%s",actionname.c_str());
  for(unsigned i=0;i<keys.size();++i){
     if ( (types.find(keys[i])->second).isAtomList() ) nkeys++;
  }
  if( nkeys>0 ){
    std::string prevtag="start";
    for(unsigned i=0;i<keys.size();++i){
        if( (types.find(keys[i])->second).isAtomList() ){
             plumed_massert( atomtags.count(keys[i]), "keyword " + keys[i] + " allegedly specifies atoms but no tag has been specified. Please email Gareth Tribello");
             if( prevtag!="start" && prevtag!=atomtags.find(keys[i])->second ) break;
             if( (atomtags.find(keys[i])->second).find("residues")!=std::string::npos) printf(" %s=<residue selection>", keys[i].c_str() );
             else printf(" %s=<atom selection>", keys[i].c_str() ); 
             prevtag=atomtags.find(keys[i])->second;
        }
    }
  }
  nkeys=0;
  for(unsigned i=0;i<keys.size();++i){
     if ( include_optional || \
	  (types.find(keys[i])->second).isCompulsory() ) nkeys++;
  }
  if( nkeys>0 ){
     for(unsigned i=0;i<keys.size();++i){
        if ( (types.find(keys[i])->second).isCompulsory() ){
          std::string def;
          if( getDefaultValue( keys[i], def) ){
              printf(" %s=%s ", keys[i].c_str(), def.c_str() ); 
          } else {
              printf(" %s=    ", keys[i].c_str() );
          }
        } else if (include_optional) {
	  // TG no defaults for optional keywords?
              printf(" [%s]", keys[i].c_str() );
	}
     }
  }
  printf("\n");
}

void Keywords::print_html() const {

// This is the part that outputs the details of the components
  if( cnames.size()>0 ){
      unsigned ndef=0; 
      for(unsigned i=0;i<cnames.size();++i){
         if(ckey.find(cnames[i])->second=="default") ndef++;
      }

      if( ndef>0 ){
         std::cout<<"\\par Description of components\n\n";
         std::cout<<cstring<<"\n\n";
         std::cout<<" <table align=center frame=void width=95%% cellpadding=5%%> \n";
         printf("<tr> <td width=5%%> <b> Quantity </b> </td> <td> <b> Description </b> </td> </tr>\n");
         unsigned nndef=0;
         for(unsigned i=0;i<cnames.size();++i){
            //plumed_assert( ckey.find(cnames[i])->second=="default" );
            if( ckey.find(cnames[i])->second!="default" ){ nndef++; continue; }
            printf("<tr>\n");
            printf("<td width=15%%> <b> %s </b></td>\n",cnames[i].c_str() );
            printf("<td> %s </td>\n",(cdocs.find(cnames[i])->second).c_str() );
            printf("</tr>\n");
         }
         std::cout<<"</table>\n\n";
         if( nndef>0 ){
             std::cout<<"In addition the following quantities can be calculated by employing the keywords listed below"<<std::endl;
             std::cout<<"\n\n";
             std::cout<<" <table align=center frame=void width=95%% cellpadding=5%%> \n";
             printf("<tr> <td width=5%%> <b> Quantity </b> </td> <td> <b> Keyword </b> </td> <td> <b> Description </b> </td> </tr>\n");
             for(unsigned i=0;i<cnames.size();++i){
                if( ckey.find(cnames[i])->second!="default"){
                    printf("<tr>\n");
                    printf("<td width=5%%> <b> %s </b></td> <td width=10%%> <b> %s </b> </td> \n",
                      cnames[i].c_str(),(ckey.find(cnames[i])->second).c_str() );
                    printf("<td> %s </td>\n",(cdocs.find(cnames[i])->second).c_str() );
                    printf("</tr>\n");
                }
             }
             std::cout<<"</table>\n\n"; 
         }
      } else {
         unsigned nregs=0;
         for(unsigned i=0;i<cnames.size();++i){
            if( exists(ckey.find(cnames[i])->second) ) nregs++;
         }
         if( nregs>0 ){
            std::cout<<"\\par Description of components\n\n";
            std::cout<<cstring<<"\n\n";
            std::cout<<" <table align=center frame=void width=95%% cellpadding=5%%> \n";
            printf("<tr> <td width=5%%> <b> Quantity </b> </td> <td> <b> Keyword </b> </td> <td> <b> Description </b> </td> </tr>\n");
            for(unsigned i=0;i<cnames.size();++i){
               if( exists(ckey.find(cnames[i])->second) ){
                  printf("<tr>\n");
                  printf("<td width=5%%> <b> %s </b></td> <td width=10%%> <b> %s </b> </td> \n",
                    cnames[i].c_str(),(ckey.find(cnames[i])->second).c_str() );
                  printf("<td> %s </td>\n",(cdocs.find(cnames[i])->second).c_str() );
                  printf("</tr>\n");
               }
            }
            std::cout<<"</table>\n\n";
         }
      }
  }

  unsigned nkeys=0;
  for(unsigned i=0;i<keys.size();++i){
     if ( (types.find(keys[i])->second).isAtomList() ) nkeys++;
  }
  if( nkeys>0 ){
    if(isaction) std::cout<<"\\par The atoms involved can be specified using\n\n";
    else std::cout<<"\\par The input trajectory is specified using one of the following\n\n";
    std::cout<<" <table align=center frame=void width=95%% cellpadding=5%%> \n";
    std::string prevtag="start";
    for(unsigned i=0;i<keys.size();++i){
        if ( (types.find(keys[i])->second).isAtomList() ){
           plumed_massert( atomtags.count(keys[i]), "keyword " + keys[i] + " allegedly specifies atoms but no tag has been specified. Please email Gareth Tribello");
           if( prevtag!="start" && prevtag!=atomtags.find(keys[i])->second && isaction ){
               std::cout<<"</table>\n\n";
               std::cout<<"\\par Or alternatively by using\n\n";
               std::cout<<" <table align=center frame=void width=95%% cellpadding=5%%> \n";
           }
           print_html_item( keys[i] );
           prevtag=atomtags.find(keys[i])->second;
        }
    }
    std::cout<<"</table>\n\n";
  }
  nkeys=0;
  for(unsigned i=0;i<keys.size();++i){
     if ( (types.find(keys[i])->second).isCompulsory() ) nkeys++;
  }
  if( nkeys>0 ){
     if(isaction) std::cout<< "\\par Compulsory keywords\n\n";
     else std::cout<<"\\par The following must be present\n\n";
     std::cout<<" <table align=center frame=void width=95%% cellpadding=5%%> \n";
     for(unsigned i=0;i<keys.size();++i){
        if ( (types.find(keys[i])->second).isCompulsory() ) print_html_item( keys[i] );
     }
     std::cout<<"</table>\n\n";
  }
  nkeys=0;
  for(unsigned i=0;i<keys.size();++i){
     if ( (types.find(keys[i])->second).isFlag() ) nkeys++;
  }
  if( nkeys>0 ){
     if(isaction) std::cout<<"\\par Options\n\n";
     else std::cout<<"\\par The following options are available\n\n";
     std::cout<<" <table align=center frame=void width=95%% cellpadding=5%%> \n";
     for(unsigned i=0;i<keys.size();++i){
        if ( (types.find(keys[i])->second).isFlag() ) print_html_item( keys[i] );
     }
     std::cout<<"\n";
  }
  std::cout<<"</table>\n\n";
  nkeys=0;
  for(unsigned i=0;i<keys.size();++i){
     if ( (types.find(keys[i])->second).isOptional() || (types.find(keys[i])->second).isVessel() ) nkeys++;
  }
  if( nkeys>0 ){
     std::cout<<" <table align=center frame=void width=95%% cellpadding=5%%> \n";
     for(unsigned i=0;i<keys.size();++i){
        if ( (types.find(keys[i])->second).isOptional() || (types.find(keys[i])->second).isVessel() ) print_html_item( keys[i] );
     }
     std::cout<<"\n";
  }
  std::cout<<"</table>\n\n";
}

void Keywords::print( FILE* out ) const {
  unsigned nkeys=0;
  for(unsigned i=0;i<keys.size();++i){
     if ( (types.find(keys[i])->second).isAtomList() ) nkeys++;
  }
  if( nkeys>0 ){
      fprintf(out,"The input trajectory can be in any of the following formats: \n\n");
      for(unsigned i=0;i<keys.size();++i){
          if ( (types.find(keys[i])->second).isAtomList() ) printKeyword( keys[i], out );
      }
  }
  nkeys=0;
  for(unsigned i=0;i<keys.size();++i){
     if ( (types.find(keys[i])->second).isCompulsory() ) nkeys++;
  }
  unsigned ncompulsory=nkeys;
  if( nkeys>0 ){
     fprintf(out,"\nThe following arguments are compulsory: \n\n");
     for(unsigned i=0;i<keys.size();++i){
        if ( (types.find(keys[i])->second).isCompulsory() ) printKeyword( keys[i], out );   //log.printKeyword( keys[i], documentation[i] );
     }
  }
  nkeys=0; 
  for(unsigned i=0;i<keys.size();++i){
     if ( (types.find(keys[i])->second).isFlag() ) nkeys++; 
  }
  if( nkeys>0 ){
     if(ncompulsory>0) fprintf( out,"\nIn addition you may use the following options: \n\n");
     else fprintf( out,"\nThe following options are available\n\n");
     for(unsigned i=0;i<keys.size();++i){
        if ( (types.find(keys[i])->second).isFlag() ) printKeyword( keys[i], out );   //log.printKeyword( keys[i], documentation[i] );
     }
  }
  nkeys=0;
  for(unsigned i=0;i<keys.size();++i){
     if ( (types.find(keys[i])->second).isOptional() || (types.find(keys[i])->second).isVessel() ) nkeys++;
  }
  if( nkeys>0 ){
     for(unsigned i=0;i<keys.size();++i){
        if ( (types.find(keys[i])->second).isOptional() || (types.find(keys[i])->second).isVessel() ) printKeyword( keys[i], out );   //log.printKeyword( keys[i], documentation[i] );
     }
     fprintf(out,"\n");
  }
}

void Keywords::printKeyword( const std::string& key, FILE* out ) const {
  bool killdot=( (documentation.find(key)->second).find("\\f$")!=std::string::npos ); // Check for latex
  std::vector<std::string> w=Tools::getWords( documentation.find(key)->second );
  fprintf(out,"%23s - ", key.c_str() );
  unsigned nl=0; std::string blank=" ";
  for(unsigned i=0;i<w.size();++i){
      nl+=w[i].length() + 1;
      if( nl>60 ){
         fprintf(out,"\n%23s   %s ", blank.c_str(), w[i].c_str() ); nl=0;
      } else {
         fprintf(out,"%s ", w[i].c_str() );
      }
      if( killdot && w[i].find(".")!=std::string::npos ) break; // If there is latex only write up to first dot
  }
  fprintf(out,"\n");
}

void Keywords::print( Log& log ) const {
  unsigned nkeys=0;
  for(unsigned i=0;i<keys.size();++i){
     if ( (types.find(keys[i])->second).isAtomList() ) nkeys++;
  }
  if (nkeys>0 ){
     log.printf( "The input for this keyword can be specified using one of the following \n\n");
     for(unsigned i=0;i<keys.size();++i){
        if ( (types.find(keys[i])->second).isAtomList() ) printKeyword( keys[i], log );   //log.printKeyword( keys[i], documentation[i] );
     }
  }
  nkeys=0;
  for(unsigned i=0;i<keys.size();++i){
     if ( (types.find(keys[i])->second).isCompulsory() ) nkeys++;
  }
  if( nkeys>0 ){
     log.printf( "\n The compulsory keywords for this action are: \n\n");
     for(unsigned i=0;i<keys.size();++i){
        if ( (types.find(keys[i])->second).isCompulsory() ) printKeyword( keys[i], log );   //log.printKeyword( keys[i], documentation[i] );
     }
  }
  nkeys=0;
  for(unsigned i=0;i<keys.size();++i){
     if ( (types.find(keys[i])->second).isFlag() ) nkeys++;
  }
  if( nkeys>0 ){
     log.printf( "\n The following options are available: \n\n");
     for(unsigned i=0;i<keys.size();++i){
        if ( (types.find(keys[i])->second).isFlag() ) printKeyword( keys[i], log );   //log.printKeyword( keys[i], documentation[i] );
     }
     log.printf("\n");
  }
  nkeys=0;
  for(unsigned i=0;i<keys.size();++i){
     if ( (types.find(keys[i])->second).isOptional() ) nkeys++;
  }
  if( nkeys>0 ){
     for(unsigned i=0;i<keys.size();++i){
        if ( (types.find(keys[i])->second).isOptional() ) printKeyword( keys[i], log );   //log.printKeyword( keys[i], documentation[i] );
     }
     log.printf("\n");
  }
}

void Keywords::printKeyword( const std::string& key, Log& log ) const {
  bool killdot=( (documentation.find(key)->second).find("\\f$")!=std::string::npos ); // Check for latex
  std::vector<std::string> w=Tools::getWords( documentation.find(key)->second );
  log.printf("%23s - ", key.c_str() );
  unsigned nl=0; std::string blank=" ";
  for(unsigned i=0;i<w.size();++i){
      nl+=w[i].length() + 1;
      if( nl>60 ){
         log.printf("\n%23s   %s ", blank.c_str(), w[i].c_str() ); nl=0;
      } else {
         log.printf("%s ", w[i].c_str() );
      }
      if( killdot && w[i].find(".")!=std::string::npos ) break; // If there is latex only write up to first dot
  }
  log.printf("\n");
}

void Keywords::print_html_item( const std::string& key ) const {
  printf("<tr>\n");
  printf("<td width=15%%> <b> %s </b></td>\n",key.c_str() );
  printf("<td> %s </td>\n",(documentation.find(key)->second).c_str() );
  printf("</tr>\n");
}

std::string Keywords::get( const unsigned k ) const {
  plumed_assert( k<size() );
  return keys[k];
}

bool Keywords::getLogicalDefault( std::string key, bool& def ) const {
  if( booldefs.find(key)!=booldefs.end() ){ 
     def=booldefs.find(key)->second;
     return true;
   } else {
     return false;
   }
}

bool Keywords::getDefaultValue( std::string key, std::string& def ) const {
   plumed_assert( style(key,"compulsory") || style(key,"hidden") );

   if( numdefs.find(key)!=numdefs.end() ){
      def=numdefs.find(key)->second;
      return true;
   } else {
      return false;
   }
}

void Keywords::destroyData(){
   keys.clear(); reserved_keys.clear(); types.clear();
   allowmultiple.clear(); documentation.clear(); 
   booldefs.clear(); numdefs.clear(); atomtags.clear();
   ckey.clear(); cdocs.clear(); ckey.clear();
}

void Keywords::setComponentsIntroduction( const std::string& instr ){
  cstring = instr;
}

void Keywords::addOutputComponent( const std::string& name, const std::string& key, const std::string& descr ){
  plumed_assert( !outputComponentExists( name, false ) );
  plumed_massert( name.find("-")==std::string::npos,"dash is reseved character in component names" );

  ckey.insert( std::pair<std::string,std::string>(name,key) );
  cdocs.insert( std::pair<std::string,std::string>(name,descr) );
  cnames.push_back(name);
}

bool Keywords::outputComponentExists( const std::string& name, const bool& custom ) const {
  if( custom && cstring.find("customizable")!=std::string::npos ) return true;

  std::string sname; std::size_t num=name.find_first_of("-");
  if( num!=std::string::npos ) sname=name.substr(0,num);
  else {
     std::size_t num2=name.find_first_of("_");
     if( num2!=std::string::npos ) sname=name.substr(num2);
     else sname=name;
  }

  for(unsigned i=0;i<cnames.size();++i){
     if( sname==cnames[i] ) return true;
  } 
  return false;
} 

}<|MERGE_RESOLUTION|>--- conflicted
+++ resolved
@@ -116,7 +116,12 @@
   std::string fd, lowkey=k;
   // Convert to lower case
   std::transform(lowkey.begin(),lowkey.end(),lowkey.begin(),tolower);
-<<<<<<< HEAD
+ // Remove any underscore characters
+  for(unsigned i=0;;++i){
+     std::size_t num=lowkey.find_first_of("_");
+     if( num==std::string::npos ) break;
+     lowkey.erase( lowkey.begin() + num, lowkey.begin() + num + 1 );
+  }
   if( t=="vessel" ){
      fd = d + " The final value can be referenced using <em>label</em>." + lowkey;
      if(d.find("flag")==std::string::npos) fd += ".  You can use multiple instances of this keyword i.e. " + 
@@ -127,24 +132,6 @@
      types.insert( std::pair<std::string,KeyType>(k,KeyType("vessel")) );
   } else if( t=="numbered" ){  
      fd = d + " You can use multiple instances of this keyword i.e. " + k +"1, " + k + "2, " + k + "3...";
-=======
-  // Remove any underscore characters
-  for(unsigned i=0;;++i){
-     std::size_t num=lowkey.find_first_of("_");
-     if( num==std::string::npos ) break;
-     lowkey.erase( lowkey.begin() + num, lowkey.begin() + num + 1 );
-  }
-  if( t=="numbered" ){
-     if(isvessel){
-        fd = d + " The final value can be referenced using <em>label</em>." + lowkey + 
-                 ".  You can use multiple instances of this keyword i.e. " + 
-                 k +"1, " + k + "2, " + k + "3...  The corresponding values are then " 
-                 "referenced using <em>label</em>."+ lowkey +"-1,  <em>label</em>." + lowkey + 
-                 "-2,  <em>label</em>." + lowkey + "-3...";  
-     } else {
-       fd = d + " You can use multiple instances of this keyword i.e. " + k +"1, " + k + "2, " + k + "3...";
-     }
->>>>>>> 2cbaf6db
      allowmultiple.insert( std::pair<std::string,bool>(k,true) );
      types.insert( std::pair<std::string,KeyType>(k,KeyType("optional")) );
   } else {
