--- conflicted
+++ resolved
@@ -581,7 +581,7 @@
 // rdist = (r-r1)/(r2-r1) ; 0.0<=rdist<=1.0 if r1 <= r <=r2; (r2-r1)/(r2-r1)=1
       double rdistPI = rdist * PLMD::pi;
       result = 0.5 * (std::cos ( rdistPI ) + 1.0);
-      dfunc = -0.5 * PLMD::pi * std::sin ( rdistPI ) * invr0;
+      dfunc = -0.5 * PLMD::pi * std::sin ( rdistPI );
     }
     return result;
   }
@@ -879,7 +879,6 @@
     //cubic is the only switch type that only uses d0 and dmax
     function = PLMD::Tools::make_unique<switchContainers::cubicSwitch>(d0,dmax);
   } else {
-<<<<<<< HEAD
     REQUIREDPARSE(data,"R_0",r0,errormsg);
     if(name=="RATIONAL") {
       int nn=6;
@@ -912,45 +911,6 @@
     } else if(name=="GAUSSIAN") {
       if ( r0==1.0 && d0==0.0 ) {
         function = PLMD::Tools::make_unique<switchContainers::fastGaussianSwitch>(d0,dmax,r0);
-=======
-    if(type==smap) {
-      double sx=c*Tools::fastpow( rdist, a );
-      result=std::pow( 1.0 + sx, d );
-      dfunc=-b*sx/rdist*result/(1.0+sx);
-    } else if(type==rational) {
-      result=do_rational(rdist,dfunc,nn,mm);
-    } else if(type==exponential) {
-      result=std::exp(-rdist);
-      dfunc=-result;
-    } else if(type==nativeq) {
-      double rdist2 = beta*(distance - lambda * ref);
-      double exprdist=std::exp(rdist2);
-      double exprmdist=1.0/exprdist;
-      result=1./(1.+exprdist);
-      dfunc=-beta/(exprmdist+1.0)/(1.+exprdist)/invr0;
-    } else if(type==gaussian) {
-      result=std::exp(-0.5*rdist*rdist);
-      dfunc=-rdist*result;
-    } else if(type==cubic) {
-      double tmp1=rdist-1, tmp2=(1+2*rdist);
-      result=tmp1*tmp1*tmp2;
-      dfunc=2*tmp1*tmp2 + 2*tmp1*tmp1;
-    } else if(type==tanh) {
-      double tmp1=std::tanh(rdist);
-      result = 1.0 - tmp1;
-      dfunc=-(1-tmp1*tmp1);
-    } else if(type==cosinus) {
-      if(rdist<=0.0) {
-// rdist = (r-r1)/(r2-r1) ; rdist<=0.0 if r <=r1
-        result=1.;
-        dfunc=0.0;
-      } else if(rdist<=1.0) {
-// rdist = (r-r1)/(r2-r1) ; 0.0<=rdist<=1.0 if r1 <= r <=r2; (r2-r1)/(r2-r1)=1
-        double tmpcos = std::cos ( rdist * PI );
-        double tmpsin = std::sin ( rdist * PI );
-        result = 0.5 * (tmpcos + 1.0);
-        dfunc=-0.5 * PI * tmpsin;
->>>>>>> 9501c2aa
       } else {
         function = PLMD::Tools::make_unique<switchContainers::gaussianSwitch>(d0,dmax,r0);
       }
