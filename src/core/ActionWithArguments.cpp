--- conflicted
+++ resolved
@@ -152,25 +152,12 @@
           if( all.empty() ) error("your input file is not telling plumed to calculate anything");
           unsigned carg = nargs;
           for(unsigned j=0; j<all.size(); j++) {
-<<<<<<< HEAD
             if( name=="*" || all[j]->exists(all[j]->getLabel() + "." + name) ) all[j]->interpretDataLabel( all[j]->getLabel() + "." + name, this, nargs, arg );
-=======
-            for(int k=0; k<all[j]->getNumberOfComponents(); ++k) arg.push_back(all[j]->copyOutput(k));
-          }
-        } else if ( name=="*") {
-          // Take all the values from an action with a specific name
-          ActionWithValue* action=plumed.getActionSet().selectWithLabel<ActionWithValue*>(a);
-          if(!action) {
-            std::string str=" (hint! the actions with value in this ActionSet are: ";
-            str+=plumed.getActionSet().getLabelList<ActionWithValue*>()+")";
-            error("cannot find action named " + a + str);
->>>>>>> 23c6fcd0
           }
           if( nargs==carg ) error("found no actions with a component called " + name );
         } else {
           // Take all the values from an action with a specific name
           ActionWithValue* action=plumed.getActionSet().selectWithLabel<ActionWithValue*>(a);
-<<<<<<< HEAD
           if( action ) {
             unsigned carg = nargs; action->interpretDataLabel( c[i], this, nargs, arg );
             if( nargs==carg ) {
@@ -183,16 +170,10 @@
             Value* plmed_val = plumed.getPntrToValue( c[i] );
             if( !plmed_val ) {
                 std::string str=" (hint! the actions in this ActionSet are: ";
-                str+=plumed.getActionSet().getLabelList()+")";
+                str+=plumed.getActionSet().getLabelList<ActionWithValue*>()+")";
                 error("cannot find action named " + a +str);
             }
             arg.push_back( plmed_val ); nargs++;
-=======
-          if(!action) {
-            std::string str=" (hint! the actions with value in this ActionSet are: ";
-            str+=plumed.getActionSet().getLabelList<ActionWithValue*>()+")";
-            error("cannot find action named " + a +str);
->>>>>>> 23c6fcd0
           }
         }
       } else {    // if it doesn't contain a dot
@@ -202,16 +183,15 @@
           if( all.empty() ) error("your input file is not telling plumed to calculate anything");
           unsigned carg = nargs;
           for(unsigned j=0; j<all.size(); j++) all[j]->interpretDataLabel( all[j]->getLabel() + ".*", this, nargs, arg );
-          if( nargs==carg ) error("found no actions with a component called " + name );
+          if( nargs==carg ) warning("no arguments in input");
         } else {
           ActionWithValue* action=plumed.getActionSet().selectWithLabel<ActionWithValue*>(c[i]);
           if(!action) {
-<<<<<<< HEAD
             // Search for value in PlumedMain
             Value* plmd_val = plumed.getPntrToValue( c[i] );
             if( !plmd_val ) {
                 std::string str=" (hint! the actions in this ActionSet are: ";
-                str+=plumed.getActionSet().getLabelList()+")";
+                str+=plumed.getActionSet().getLabelList<ActionWithValue*>()+")";
                 error("cannot find action named " + c[i] + str );
             }
             arg.push_back( plmd_val ); nargs++;
@@ -222,11 +202,6 @@
               str+=action->getComponentsList()+")";
               error("action " + c[i] + " has no component named " + c[i] +str);
             };
-=======
-            std::string str=" (hint! the actions with value in this ActionSet are: ";
-            str+=plumed.getActionSet().getLabelList<ActionWithValue*>()+")";
-            error("cannot find action named " + c[i] + str );
->>>>>>> 23c6fcd0
           }
         }
       }
