/* +++++++++++++++++++++++++++++++++++++++++++++++++++++++++++++++++++++++++
   Copyright (c) 2016-2019 The plumed team
   (see the PEOPLE file at the root of the distribution for a list of names)

   See http://www.plumed.org for more information.

   This file is part of plumed, version 2.

   plumed is free software: you can redistribute it and/or modify
   it under the terms of the GNU Lesser General Public License as published by
   the Free Software Foundation, either version 3 of the License, or
   (at your option) any later version.

   plumed is distributed in the hope that it will be useful,
   but WITHOUT ANY WARRANTY; without even the implied warranty of
   MERCHANTABILITY or FITNESS FOR A PARTICULAR PURPOSE.  See the
   GNU Lesser General Public License for more details.

   You should have received a copy of the GNU Lesser General Public License
   along with plumed.  If not, see <http://www.gnu.org/licenses/>.
+++++++++++++++++++++++++++++++++++++++++++++++++++++++++++++++++++++++++ */
#include "DistanceFromContourBase.h"
#include "core/ActionRegister.h"
#include "tools/KernelFunctions.h"

//+PLUMEDOC COLVAR DISTANCE_FROM_CONTOUR
/*
Calculate the perpendicular distance from a Willard-Chandler dividing surface.

Suppose that you have calculated a multicolvar.  By doing so you have calculated a
set of colvars, \f$s_i\f$, and each of these colvars has a well defined position in
space \f$(x_i,y_i,z_i)\f$.  You can use this information to calculate a phase-field
model of the colvar density using:

\f[
p(x,y,x) = \sum_{i} s_i K\left[\frac{x-x_i}{\sigma_x},\frac{y-y_i}{\sigma_y},\frac{z-z_i}{\sigma_z} \right]
\f]

In this expression \f$\sigma_x, \sigma_y\f$ and \f$\sigma_z\f$ are bandwidth parameters and
\f$K\f$ is one of the \ref kernelfunctions.  This is what is done within \ref MULTICOLVARDENS

The Willard-Chandler surface is a surface of constant density in the above phase field \f$p(x,y,z)\f$.
In other words, it is a set of points, \f$(x',y',z')\f$, in your box which have:

\f[
p(x',y',z') = \rho
\f]

where \f$\rho\f$ is some target density.  This action calculates the distance projected on the \f$x, y\f$ or
\f$z\f$ axis between the position of some test particle and this surface of constant field density.

\par Examples

In this example atoms 2-100 are assumed to be concentrated along some part of the \f$z\f$ axis so that you
an interface between a liquid/solid and the vapor.  The quantity dc measures the distance between the
surface at which the density of 2-100 atoms is equal to 0.2 and the position of the test particle atom 1.

\plumedfile
dens: DENSITY SPECIES=2-100
dc: DISTANCE_FROM_CONTOUR DATA=dens ATOM=1 BANDWIDTH=0.5,0.5,0.5 DIR=z CONTOUR=0.2
\endplumedfile

*/
//+ENDPLUMEDOC

namespace PLMD {
namespace multicolvar {

class DistanceFromContour : public DistanceFromContourBase {
private:
  unsigned dir;
  double pbc_param;
  std::vector<double> pos1, pos2, dirv, dirv2;
  std::vector<unsigned> perp_dirs;
  std::vector<Vector> atom_deriv;
public:
  static void registerKeywords( Keywords& keys );
  explicit DistanceFromContour( const ActionOptions& );
  void calculate();
  void evaluateDerivatives( const Vector root1, const double& root2 );
};

PLUMED_REGISTER_ACTION(DistanceFromContour,"DISTANCE_FROM_CONTOUR")

void DistanceFromContour::registerKeywords( Keywords& keys ) {
  DistanceFromContourBase::registerKeywords( keys );
  keys.addOutputComponent("dist1","default","the distance between the reference atom and the nearest contour");
  keys.addOutputComponent("dist2","default","the distance between the reference atom and the other contour");
  keys.addOutputComponent("qdist","default","the differentiable (squared) distance between the two contours (see above)");
  keys.addOutputComponent("thickness","default","the distance between the two contours on the line from the reference atom");
<<<<<<< HEAD
=======
  keys.add("compulsory","DATA","The input base multicolvar which is being used to calculate the contour");
  keys.add("atoms","ATOM","The atom whose perpendicular distance we are calculating from the contour");
  keys.add("compulsory","BANDWIDTH","the bandwidths for kernel density estimation");
  keys.add("compulsory","KERNEL","gaussian","the kernel function you are using.  More details on  the kernels available "
           "in plumed plumed can be found in \\ref kernelfunctions.");
>>>>>>> 23c6fcd0
  keys.add("compulsory","DIR","the direction perpendicular to the contour that you are looking for");
  keys.add("compulsory","TOLERANCE","0.1","this parameter is used to manage periodic boundary conditions.  The problem "
           "here is that we can be between contours even when we are not within the membrane "
           "because of periodic boundary conditions.  When we are in the contour, however, we "
           "should have it so that the sums of the absolute values of the distances to the two "
           "contours is approximately the distance between the two contours.  There can be numerical errors in these calculations, however, so "
           "we specify a small tolerance here");
}

DistanceFromContour::DistanceFromContour( const ActionOptions& ao ):
  Action(ao),
  DistanceFromContourBase(ao),
  pos1(3,0.0),
  pos2(3,0.0),
  dirv(3,0.0),
  dirv2(3,0.0),
  perp_dirs(2),
  atom_deriv(active_list.size())
{
  // Get the direction
  std::string ldir; parse("DIR",ldir );
  if( ldir=="x" ) { dir=0; perp_dirs[0]=1; perp_dirs[1]=2; dirv[0]=1; dirv2[0]=-1; }
  else if( ldir=="y" ) { dir=1; perp_dirs[0]=0; perp_dirs[1]=2; dirv[1]=1; dirv2[1]=-1; }
  else if( ldir=="z" ) { dir=2; perp_dirs[0]=0; perp_dirs[1]=1; dirv[2]=1; dirv2[2]=-1; }
  else error(ldir + " is not a valid direction use x, y or z");

  // Read in the tolerance for the pbc parameter
  parse("TOLERANCE",pbc_param);

  std::vector<unsigned> shape;
  // Create the values
  addComponent("thickness", shape ); componentIsNotPeriodic("thickness");
  addComponent("dist1", shape ); componentIsNotPeriodic("dist1");
  addComponent("dist2", shape ); componentIsNotPeriodic("dist2");
  addComponentWithDerivatives("qdist", shape ); componentIsNotPeriodic("qdist");
}

void DistanceFromContour::calculate() {
  // Check box is orthorhombic
  if( !getPbc().isOrthorombic() ) error("cell box must be orthorhombic");

  // The nanoparticle is at the origin of our coordinate system
  pos1[0]=pos1[1]=pos1[2]=0.0; pos2[0]=pos2[1]=pos2[2]=0.0;

  // Set bracket as center of mass of membrane in active region
  Vector myvec = pbcDistance( getPosition(getNumberOfAtoms()-1), getPosition(0) ); pos2[dir]=myvec[dir];
  nactive=1; active_list[0]=0; double d2, mindist = myvec.modulo2();
  for(unsigned j=1; j<getNumberOfAtoms()-1; ++j) {
    Vector distance=pbcDistance( getPosition(getNumberOfAtoms()-1), getPosition(j) );
    if( (d2=distance[perp_dirs[0]]*distance[perp_dirs[0]])<rcut2 &&
        (d2+=distance[perp_dirs[1]]*distance[perp_dirs[1]])<rcut2 ) {
      d2+=distance[dir]*distance[dir];
      if( d2<mindist && fabs(distance[dir])>epsilon ) { pos2[dir]=distance[dir]; mindist = d2; }
      active_list[nactive]=j; nactive++;
    }
  }
  // pos1 position of the nanoparticle, in the first time
  // pos2 is the position of the closer atom in the membrane with respect the nanoparticle
  // fa = distance between pos1 and the contour
  // fb = distance between pos2 and the contour
  std::vector<double> faked(3);
  double fa = getDifferenceFromContour( pos1, faked );
  double fb = getDifferenceFromContour( pos2, faked );
  if( fa*fb>0 ) {
    unsigned maxtries = std::floor( ( getBox()(dir,dir) ) / bw[dir] );
    for(unsigned i=0; i<maxtries; ++i) {
      double sign=(pos2[dir]>0)? -1 : +1; // If the nanoparticle is inside the membrane push it out
      pos1[dir] += sign*bw[dir]; fa = getDifferenceFromContour( pos1, faked );
      if( fa*fb<0 ) break;
      // if fa*fb is less than zero the new pos 1 is outside the contour
    }
  }
  // Set direction for contour search
  dirv[dir] = pos2[dir] - pos1[dir];
  // Bracket for second root starts in center of membrane
  double fc = getDifferenceFromContour( pos2, faked );
  if( fc*fb>0 ) {
    // first time is true, because fc=fb
    // push pos2 from its initial position inside the membrane towards the second contourn
    unsigned maxtries = std::floor( ( getBox()(dir,dir) ) / bw[dir] );
    for(unsigned i=0; i<maxtries; ++i) {
      double sign=(dirv[dir]>0)? +1 : -1;
      pos2[dir] += sign*bw[dir]; fc = getDifferenceFromContour( pos2, faked );
      if( fc*fb<0 ) break;
    }
    dirv2[dir] = ( pos1[dir] + dirv[dir] ) - pos2[dir];
  }

  // Now do a search for the two contours
  findContour( dirv, pos1 );
  // Save the first value
  Vector root1; root1.zero(); root1[dir] = pval[dir]->get();
  findContour( dirv2, pos2 );
  // Calculate the separation between the two roots using PBC
  Vector root2; root2.zero(); root2[dir] = pval[dir]->get();
  Vector sep = pbcDistance( root1, root2 ); double spacing = fabs( sep[dir] ); plumed_assert( spacing>epsilon );
  getPntrToComponent("thickness")->set( spacing );

  // Make sure the sign is right
  double predir=(root1[dir]*root2[dir]<0)? -1 : 1;
  // This deals with periodic boundary conditions - if we are inside the membrane the sum of the absolute
  // distances from the contours should add up to the spacing.  When this is not the case we must be outside
  // the contour
  // if( predir==-1 && (fabs(root1[dir])+fabs(root2[dir]))>(spacing+pbc_param) ) predir=1;
  // Set the final value to root that is closest to the "origin" = position of atom
  if( fabs(root1[dir])<fabs(root2[dir]) ) {
    getPntrToComponent("dist1")->set( predir*fabs(root1[dir]) );
    getPntrToComponent("dist2")->set( fabs(root2[dir]) );
  } else {
    getPntrToComponent("dist1")->set( predir*fabs(root2[dir]) );
    getPntrToComponent("dist2")->set( fabs(root1[dir]) );
  }
  getPntrToComponent("qdist")->set( root2[dir]*root1[dir] );

  // Now calculate the derivatives
  if( !doNotCalculateDerivatives() ) {
    evaluateDerivatives( root1, root2[dir] ); evaluateDerivatives( root2, root1[dir] );
  }
}

void DistanceFromContour::evaluateDerivatives( const Vector root1, const double& root2 ) {
  if( getNumberOfArguments()>0 ) plumed_merror("derivatives for phase field distance from contour have not been implemented yet");
  for(unsigned j=0; j<3; ++j) pval[j]->set( root1[j] );

  Vector origind; origind.zero(); Tensor vir; vir.zero();
  double sumd = 0; std::vector<double> pp(3), ddd(3,0);
  for(unsigned i=0; i<nactive; ++i) {
    Vector distance = pbcDistance( getPosition(getNumberOfAtoms()-1), getPosition(active_list[i]) );
    for(unsigned j=0; j<3; ++j) pp[j] = distance[j];

    // Now create the kernel and evaluate
    KernelFunctions kernel( pp, bw, kerneltype, "DIAGONAL", 1.0 ); 
    std::vector<Value*> fvals; kernel.normalize( fvals );
    double newval = kernel.evaluate( pval, ddd, true );
    if( getNumberOfArguments()==1 ) {
    } else {
      sumd += ddd[dir];
      for(unsigned j=0; j<3; ++j) atom_deriv[i][j] = -ddd[j];
      origind += -atom_deriv[i]; vir -= Tensor(atom_deriv[i],distance);
    }
  }

  // Add derivatives to atoms involved
  Value* val=getPntrToComponent("qdist"); double prefactor =  root2 / sumd;
  for(unsigned i=0; i<nactive; ++i) {
    val->addDerivative( 3*active_list[i] + 0, -prefactor*atom_deriv[i][0] );
    val->addDerivative( 3*active_list[i] + 1, -prefactor*atom_deriv[i][1] );
    val->addDerivative( 3*active_list[i] + 2, -prefactor*atom_deriv[i][2] );
  }

  // Add derivatives to atoms at origin
  unsigned nbase = 3*(getNumberOfAtoms()-1);
  val->addDerivative( nbase, -prefactor*origind[0] ); nbase++;
  val->addDerivative( nbase, -prefactor*origind[1] ); nbase++;
  val->addDerivative( nbase, -prefactor*origind[2] ); nbase++;

  // Add derivatives to virial
  for(unsigned i=0; i<3; ++i) for(unsigned j=0; j<3; ++j) { val->addDerivative( nbase, -prefactor*vir(i,j) ); nbase++; }
}

}
}<|MERGE_RESOLUTION|>--- conflicted
+++ resolved
@@ -88,14 +88,6 @@
   keys.addOutputComponent("dist2","default","the distance between the reference atom and the other contour");
   keys.addOutputComponent("qdist","default","the differentiable (squared) distance between the two contours (see above)");
   keys.addOutputComponent("thickness","default","the distance between the two contours on the line from the reference atom");
-<<<<<<< HEAD
-=======
-  keys.add("compulsory","DATA","The input base multicolvar which is being used to calculate the contour");
-  keys.add("atoms","ATOM","The atom whose perpendicular distance we are calculating from the contour");
-  keys.add("compulsory","BANDWIDTH","the bandwidths for kernel density estimation");
-  keys.add("compulsory","KERNEL","gaussian","the kernel function you are using.  More details on  the kernels available "
-           "in plumed plumed can be found in \\ref kernelfunctions.");
->>>>>>> 23c6fcd0
   keys.add("compulsory","DIR","the direction perpendicular to the contour that you are looking for");
   keys.add("compulsory","TOLERANCE","0.1","this parameter is used to manage periodic boundary conditions.  The problem "
            "here is that we can be between contours even when we are not within the membrane "
