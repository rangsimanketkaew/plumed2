/* +++++++++++++++++++++++++++++++++++++++++++++++++++++++++++++++++++++++++
   Copyright (c) 2013,2014 The plumed team
   (see the PEOPLE file at the root of the distribution for a list of names)

   See http://www.plumed-code.org for more information.

   This file is part of plumed, version 2.

   plumed is free software: you can redistribute it and/or modify
   it under the terms of the GNU Lesser General Public License as published by
   the Free Software Foundation, either version 3 of the License, or
   (at your option) any later version.

   plumed is distributed in the hope that it will be useful,
   but WITHOUT ANY WARRANTY; without even the implied warranty of
   MERCHANTABILITY or FITNESS FOR A PARTICULAR PURPOSE.  See the
   GNU Lesser General Public License for more details.

   You should have received a copy of the GNU Lesser General Public License
   along with plumed.  If not, see <http://www.gnu.org/licenses/>.
+++++++++++++++++++++++++++++++++++++++++++++++++++++++++++++++++++++++++ */
#include "MultiColvarBase.h"
#include "BridgedMultiColvarFunction.h"
#include "vesselbase/Vessel.h"
#include "tools/Pbc.h"
#include "AtomValuePack.h"
#include "CatomPack.h"
#include "CatomPack.h"
#include <vector>
#include <string>

using namespace std;

namespace PLMD{
namespace multicolvar{

void MultiColvarBase::registerKeywords( Keywords& keys ){
  Action::registerKeywords( keys );
  ActionWithValue::registerKeywords( keys );
  ActionAtomistic::registerKeywords( keys );
  keys.addFlag("NOPBC",false,"ignore the periodic boundary conditions when calculating distances");
  ActionWithVessel::registerKeywords( keys );
  keys.use("NL_TOL");
  keys.add("hidden","NL_STRIDE","the frequency with which the neighbor list should be updated. Between neighbour list update steps all quantities "
                                "that contributed less than TOL at the previous neighbor list update step are ignored.");
  keys.setComponentsIntroduction("When the label of this action is used as the input for a second you are not referring to a scalar quantity as you are in "
                                 "regular collective variables.  The label is used to reference the full set of quantities calculated by "
                                 "the action.  This is usual when using \\ref multicolvarfunction. Generally when doing this the previously calculated "
                                 "multicolvar will be referenced using the DATA keyword rather than ARG.\n\n"
                                 "This Action can be used to calculate the following scalar quantities directly.  These quantities are calculated by "
                                 "employing the keywords listed below. "
                                 "These quantities can then be referenced elsewhere in the input file by using this Action's label "
                                 "followed by a dot and the name of the quantity. Some amongst them can be calculated multiple times "
                                 "with different parameters.  In this case the quantities calculated can be referenced elsewhere in the "
                                 "input by using the name of the quantity followed by a numerical identifier "
                                 "e.g. <em>label</em>.lessthan-1, <em>label</em>.lessthan-2 etc.  When doing this and, for clarity we have "
                                 "made the label of the components customizable. As such by using the LABEL keyword in the description of the keyword "
                                 "input you can customize the component name");
} 

MultiColvarBase::MultiColvarBase(const ActionOptions&ao):
Action(ao),
ActionAtomistic(ao),
ActionWithValue(ao),
ActionWithVessel(ao),
usepbc(false),
linkcells(comm),
usespecies(false)
{
  if( keywords.exists("NOPBC") ){ 
    bool nopbc=!usepbc; parseFlag("NOPBC",nopbc);
    usepbc=!nopbc;
  } 
  if( keywords.exists("SPECIES") ) usespecies=true;
}

void MultiColvarBase::addTaskToList( const unsigned& taskCode ){
  plumed_assert( getNumberOfVessels()==0 );
  ActionWithVessel::addTaskToList( taskCode );
}

void MultiColvarBase::resizeBookeepingArray( const unsigned& num1, const unsigned& num2 ){
  bookeeping.resize( num1, num2 );
  for(unsigned i=0;i<num1;++i){
      for(unsigned j=0;j<num2;++j){ bookeeping(i,j).first=0; bookeeping(i,j).second=0; }
  }
}

void MultiColvarBase::setupMultiColvarBase(){
  // Setup decoder array
  if( !usespecies && ablocks.size()<4 ){
     decoder.resize( ablocks.size() ); unsigned code=1;
     for(unsigned i=0;i<ablocks.size();++i){ decoder[ablocks.size()-1-i]=code; code *= nblock; } 
     use_for_central_atom.resize( ablocks.size(), true );
     numberForCentralAtom = 1.0 / static_cast<double>( ablocks.size() );
  } else if( !usespecies ){
     use_for_central_atom.resize( ablocks.size(), true );
     numberForCentralAtom = 1.0 / static_cast<double>( ablocks.size() );
  }

  // Setup underlying ActionWithVessel
  readVesselKeywords();
}

void MultiColvarBase::setAtomsForCentralAtom( const std::vector<bool>& catom_ind ){
  unsigned nat=0; plumed_assert( catom_ind.size()==ablocks.size() );
  for(unsigned i=0;i<catom_ind.size();++i){
      use_for_central_atom[i]=catom_ind[i]; 
      if( use_for_central_atom[i] ) nat++;
  }
  plumed_dbg_assert( nat>0 ); numberForCentralAtom = 1.0 / static_cast<double>( nat );
}

void MultiColvarBase::turnOnDerivatives(){
  ActionWithValue::turnOnDerivatives();
  needsDerivatives(); 
  forcesToApply.resize( getNumberOfDerivatives() );
} 

void MultiColvarBase::setLinkCellCutoff( const double& lcut ){
  plumed_assert( usespecies || ablocks.size()<4 );
  linkcells.setCutoff( lcut );
}

void MultiColvarBase::setupLinkCells(){
  if( !linkcells.enabled() ) return ;

  unsigned iblock;
  if( usespecies ){
      iblock=0; 
  } else if( ablocks.size()<4 ){ 
      iblock=1;  
  } else {
      plumed_error();
  }
 
  // Count number of currently active atoms
  unsigned nactive_atoms=0;
  for(unsigned i=0;i<ablocks[iblock].size();++i){
      if( isCurrentlyActive( iblock, ablocks[iblock][i] ) ) nactive_atoms++;
  }

  std::vector<Vector> ltmp_pos( nactive_atoms ); 
  std::vector<unsigned> ltmp_ind( nactive_atoms );

  nactive_atoms=0;
  if( usespecies ){
     for(unsigned i=0;i<ablocks[0].size();++i){
        if( !isCurrentlyActive( 0, ablocks[0][i] ) ) continue; 
        ltmp_ind[nactive_atoms]=ablocks[0][i];
        ltmp_pos[nactive_atoms]=getPositionOfAtomForLinkCells( ltmp_ind[nactive_atoms] );
        nactive_atoms++;
     }
  } else {
     for(unsigned i=0;i<ablocks[1].size();++i){
        if( !isCurrentlyActive( 1, ablocks[1][i] ) ) continue;
        ltmp_ind[nactive_atoms]=i; 
        ltmp_pos[nactive_atoms]=getPositionOfAtomForLinkCells( ablocks[1][i] );
        nactive_atoms++; 
     }
  }

  // Build the lists for the link cells
  linkcells.buildCellLists( ltmp_pos, ltmp_ind, getPbc() );

  if( !usespecies ){
     // Get some parallel info
     unsigned stride=comm.Get_size();
     unsigned rank=comm.Get_rank(); 
     if( serialCalculation() ){ stride=1; rank=0; }

     // Ensure we only do tasks where atoms are in appropriate link cells
     std::vector<unsigned> linked_atoms( 1+ablocks[1].size() );
     std::vector<unsigned>  active_tasks( getFullNumberOfTasks(), 0 );
     for(unsigned i=rank;i<ablocks[0].size();i+=stride){
         if( !isCurrentlyActive( 0, ablocks[0][i] ) ) continue;
         unsigned natomsper=1; linked_atoms[0]=ltmp_ind[0];  // Note we always check atom 0 because it is simpler than changing LinkCells.cpp
         linkcells.retrieveNeighboringAtoms( getPositionOfAtomForLinkCells( ablocks[0][i] ), natomsper, linked_atoms );
         for(unsigned j=0;j<natomsper;++j){
             for(unsigned k=bookeeping(i,linked_atoms[j]).first;k<bookeeping(i,linked_atoms[j]).second;++k) active_tasks[k]=1;
         }
     }
     if( !serialCalculation() ) comm.Sum( active_tasks ); 

     deactivateAllTasks(); 
     activateTheseTasks( active_tasks );
     contributorsAreUnlocked=false;
  }
}

void MultiColvarBase::decodeIndexToAtoms( const unsigned& taskCode, std::vector<unsigned>& atoms ) const {
  plumed_dbg_assert( atoms.size()==ablocks.size() && !usespecies && ablocks.size()<4 );
  unsigned scode = taskCode;
  for(unsigned i=0;i<ablocks.size();++i){
      unsigned ind=( scode / decoder[i] );
      atoms[i] = ablocks[i][ind];
      scode -= ind*decoder[i];
  }
}

bool MultiColvarBase::setupCurrentAtomList( const unsigned& taskCode, AtomValuePack& myatoms ) const {
  if( usespecies ){
     if( isDensity() ) return true;
     unsigned natomsper=myatoms.setupIndicesFromLinkCells( taskCode, getPositionOfAtomForLinkCells(taskCode), linkcells );
     return natomsper>1;
  } else if( ablocks.size()<4 ){
     std::vector<unsigned> atoms( ablocks.size() );
     decodeIndexToAtoms( taskCode, atoms ); myatoms.setNumberOfAtoms( ablocks.size() );
     for(unsigned i=0;i<ablocks.size();++i) myatoms.setIndex( i, atoms[i] ); 
  } else {
     myatoms.setNumberOfAtoms( ablocks.size() );
     for(unsigned i=0;i<ablocks.size();++i) myatoms.setIndex( i, ablocks[i][taskCode] ); 
  } 
  return true;
}

void MultiColvarBase::performTask( const unsigned& task_index, const unsigned& current, MultiValue& myvals ) const {

  AtomValuePack myatoms( myvals, this );
  // Retrieve the atom list
  if( !setupCurrentAtomList( current, myatoms ) ) return;

  // Do a quick check on the size of this contribution  
  calculateWeight( myatoms ); 
  if( myatoms.getValue(0)<getTolerance() ){
     updateActiveAtoms( myatoms );
     return;   
  }

  // Compute everything
  double vv=doCalculation( task_index, myatoms ); 
  myatoms.setValue( 1, vv );
  return;
}

void MultiColvarBase::calculateWeight( AtomValuePack& myatoms ) const {
  myatoms.setValue( 0, 1.0 );
}

double MultiColvarBase::doCalculation( const unsigned& taskIndex, AtomValuePack& myatoms ) const {
  double val=compute( taskIndex, myatoms ); updateActiveAtoms( myatoms );
  return val;
}

Vector MultiColvarBase::getCentralAtomPos( const unsigned& taskIndex ){
  unsigned curr=getTaskCode( taskIndex );

  if( usespecies || isDensity() ){
     return getPositionOfAtomForLinkCells(curr);
  } else if( ablocks.size()<4 ){
     // double factor=1.0/static_cast<double>( ablocks.size() );
     Vector mypos; mypos.zero(); 
     std::vector<unsigned> atoms( ablocks.size() ); decodeIndexToAtoms( curr, atoms );
     for(unsigned i=0;i<ablocks.size();++i){
         if( use_for_central_atom[i] ) mypos+=numberForCentralAtom*getPositionOfAtomForLinkCells(atoms[i]); 
     }
     return mypos;
  } else {
     Vector mypos; mypos.zero();
     for(unsigned i=0;i<ablocks.size();++i){
         if( use_for_central_atom[i] ) mypos+=numberForCentralAtom*getPositionOfAtomForLinkCells(ablocks[i][curr]);
     }
     return mypos;
  }
}

CatomPack MultiColvarBase::getCentralAtomPack( const unsigned& basn, const unsigned& taskIndex ){
  unsigned curr=getTaskCode( taskIndex );

  CatomPack mypack;
  if(usespecies){
     mypack.resize(1);
     mypack.setIndex( 0, basn + curr );
     mypack.setDerivative( 0, Tensor::identity() );
  } else if( ablocks.size()<4 ){
     mypack.resize(ablocks.size());
     unsigned k=0;
     std::vector<unsigned> atoms( ablocks.size() ); decodeIndexToAtoms( curr, atoms );
     for(unsigned i=0;i<ablocks.size();++i){
         if( use_for_central_atom[i] ){
             mypack.setIndex( k, basn + atoms[i] );
             mypack.setDerivative( k, numberForCentralAtom*Tensor::identity() );
             k++;
         }
     }
  } else {
     unsigned k=0;
     for(unsigned i=0;i<ablocks.size();++i){
         if( use_for_central_atom[i] ){
             mypack.setIndex( k, basn + ablocks[i][curr] );
             mypack.setDerivative( k, numberForCentralAtom*Tensor::identity() );
             k++;
         }
     }
  }
  return mypack;
} 

Vector MultiColvarBase::getSeparation( const Vector& vec1, const Vector& vec2 ) const {
  if(usepbc){ return pbcDistance( vec1, vec2 ); }
  else{ return delta( vec1, vec2 ); }
}

<<<<<<< HEAD
// void MultiColvarBase::getIndexList( const unsigned& ntotal, const unsigned& jstore, const unsigned& maxder, std::vector<unsigned>& indices ){
//  plumed_dbg_assert( !doNotCalculateDerivatives() );
//  indices[jstore]=3*atoms_with_derivatives.getNumberActive() + 9;
//  if( indices[jstore]>maxder ) error("too many derivatives to store. Run with LOWMEM");
//
//  unsigned kder = ntotal + jstore*maxder;
//  for(unsigned jder=0;jder<atoms_with_derivatives.getNumberActive();++jder){
//     unsigned iatom = 3*atoms_with_derivatives[jder];
//     for(unsigned icomp=0;icomp<3;++icomp){ indices[ kder ] = iatom+icomp; kder++; }
//  }
//  unsigned nbase = 3*getNumberOfAtoms(); 
//  for(unsigned icomp=0;icomp<9;++icomp){ indices[ kder ] = nbase + icomp; kder++; }   
// }   

// void MultiColvarBase::activateIndexes( const unsigned& istart, const unsigned& number, const std::vector<unsigned>& indexes ){
//   plumed_assert( number>0 );
//   for(unsigned i=0;i<number-9;i+=3){
//       plumed_dbg_assert( indexes[istart+i]%3==0 ); // unsigned iatom=indexes[istart+i]/3; 
//       //atoms_with_derivatives.activate( iatom ); 
//   }
// }

// void MultiColvarBase::quotientRule( const unsigned& uder, const unsigned& vder, const unsigned& iout ){
//  unsigned ustart=uder*getNumberOfDerivatives();
//  unsigned vstart=vder*getNumberOfDerivatives();
//  unsigned istart=iout*getNumberOfDerivatives();
//  double weight = getElementValue( vder ), pref = getElementValue( uder ) / (weight*weight);
//  if( !doNotCalculateDerivatives() ){
//      for(unsigned i=0;i<atoms_with_derivatives.getNumberActive();++i){
//          unsigned n=3*atoms_with_derivatives[i], nx=n, ny=n+1, nz=n+2;
//          setElementDerivative( istart + nx, getElementDerivative(ustart+nx) / weight - pref*getElementDerivative(vstart+nx) );
//          setElementDerivative( istart + ny, getElementDerivative(ustart+ny) / weight - pref*getElementDerivative(vstart+ny) );
//          setElementDerivative( istart + nz, getElementDerivative(ustart+nz) / weight - pref*getElementDerivative(vstart+nz) );
//      }
//      unsigned vbase=3*getNumberOfAtoms();
//      for(unsigned i=0;i<9;++i){ 
//          setElementDerivative( istart + vbase + i, getElementDerivative(ustart+vbase+i) / weight - pref*getElementDerivative(vstart+vbase+i) );
//      }
//  }
//  thisval_wasset[iout]=false; setElementValue( iout, getElementValue(uder) / weight );
// }
=======
void MultiColvarBase::applyPbc(std::vector<Vector>& dlist, unsigned int max_index) const {
   if (usepbc) pbcApply(dlist, max_index);
}

void MultiColvarBase::getIndexList( const unsigned& ntotal, const unsigned& jstore, const unsigned& maxder, std::vector<unsigned>& indices ){
  plumed_dbg_assert( !doNotCalculateDerivatives() );
  indices[jstore]=3*atoms_with_derivatives.getNumberActive() + 9;
  if( indices[jstore]>maxder ) error("too many derivatives to store. Run with LOWMEM");

  unsigned kder = ntotal + jstore*maxder;
  for(unsigned jder=0;jder<atoms_with_derivatives.getNumberActive();++jder){
     unsigned iatom = 3*atoms_with_derivatives[jder];
     for(unsigned icomp=0;icomp<3;++icomp){ indices[ kder ] = iatom+icomp; kder++; }
  }
  unsigned nbase = 3*getNumberOfAtoms(); 
  for(unsigned icomp=0;icomp<9;++icomp){ indices[ kder ] = nbase + icomp; kder++; }   
}   

void MultiColvarBase::getCentralAtomIndexList( const unsigned& ntotal, const unsigned& jstore, const unsigned& maxder, std::vector<unsigned>& indices ) const {
  plumed_dbg_assert( !doNotCalculateDerivatives() );

  indices[jstore]=3*atomsWithCatomDer.getNumberActive();
  if( indices[jstore]>maxder ) error("too many derivatives to store. Run with LOWMEM");

  unsigned kder  = ntotal + jstore*maxder;
  for(unsigned jder=0;jder<atomsWithCatomDer.getNumberActive();++jder){
     unsigned iatom = 3*atomsWithCatomDer[jder];
     for(unsigned icomp=0;icomp<3;++icomp){ indices[ kder ] = iatom+icomp; kder++; }
  }
}

void MultiColvarBase::activateIndexes( const unsigned& istart, const unsigned& number, const std::vector<unsigned>& indexes ){
  plumed_assert( number>0 );
  for(unsigned i=0;i<number-9;i+=3){
      plumed_dbg_assert( indexes[istart+i]%3==0 ); unsigned iatom=indexes[istart+i]/3; 
      atoms_with_derivatives.activate( iatom ); 
  }
}

void MultiColvarBase::quotientRule( const unsigned& uder, const unsigned& vder, const unsigned& iout ){
  unsigned ustart=uder*getNumberOfDerivatives();
  unsigned vstart=vder*getNumberOfDerivatives();
  unsigned istart=iout*getNumberOfDerivatives();
  double weight = getElementValue( vder ), pref = getElementValue( uder ) / (weight*weight);
  if( !doNotCalculateDerivatives() ){
      for(unsigned i=0;i<atoms_with_derivatives.getNumberActive();++i){
          unsigned n=3*atoms_with_derivatives[i], nx=n, ny=n+1, nz=n+2;
          setElementDerivative( istart + nx, getElementDerivative(ustart+nx) / weight - pref*getElementDerivative(vstart+nx) );
          setElementDerivative( istart + ny, getElementDerivative(ustart+ny) / weight - pref*getElementDerivative(vstart+ny) );
          setElementDerivative( istart + nz, getElementDerivative(ustart+nz) / weight - pref*getElementDerivative(vstart+nz) );
      }
      unsigned vbase=3*getNumberOfAtoms();
      for(unsigned i=0;i<9;++i){ 
          setElementDerivative( istart + vbase + i, getElementDerivative(ustart+vbase+i) / weight - pref*getElementDerivative(vstart+vbase+i) );
      }
  }
  thisval_wasset[iout]=false; setElementValue( iout, getElementValue(uder) / weight );
}

void MultiColvarBase::mergeDerivatives( const unsigned& ider, const double& df ){
  unsigned vstart=getNumberOfDerivatives()*ider;
  for(unsigned i=0;i<atoms_with_derivatives.getNumberActive();++i){
     unsigned iatom=3*atoms_with_derivatives[i];
     accumulateDerivative( iatom, df*getElementDerivative(vstart+iatom) ); iatom++;
     accumulateDerivative( iatom, df*getElementDerivative(vstart+iatom) ); iatom++;
     accumulateDerivative( iatom, df*getElementDerivative(vstart+iatom) );
  }
  unsigned nvir=3*getNumberOfAtoms();
  for(unsigned j=0;j<9;++j){
     accumulateDerivative( nvir, df*getElementDerivative(vstart+nvir) ); nvir++;
  }
}

void MultiColvarBase::clearDerivativesAfterTask( const unsigned& ider ){
  unsigned vstart=getNumberOfDerivatives()*ider;
  thisval_wasset[ider]=false; setElementValue( ider, 0.0 );
  thisval_wasset[ider]=false;
  if( ider>1 && ider<5 && derivativesAreRequired() ){
     for(unsigned i=0;i<atomsWithCatomDer.getNumberActive();++i){
        unsigned iatom=vstart+3*atomsWithCatomDer[i];
        setElementDerivative( iatom, 0.0 ); iatom++;
        setElementDerivative( iatom, 0.0 ); iatom++;
        setElementDerivative( iatom, 0.0 );
     }  
  } else if( derivativesAreRequired() ) {
     for(unsigned i=0;i<atoms_with_derivatives.getNumberActive();++i){
        unsigned iatom=vstart+3*atoms_with_derivatives[i];
        setElementDerivative( iatom, 0.0 ); iatom++;
        setElementDerivative( iatom, 0.0 ); iatom++;
        setElementDerivative( iatom, 0.0 );
     }   
     unsigned nvir=vstart+3*getNumberOfAtoms();
     for(unsigned j=0;j<9;++j){
        setElementDerivative( nvir, 0.0 ); nvir++;
     }
  }
}
>>>>>>> cfefbf20

void MultiColvarBase::apply(){
  if( getForcesFromVessels( forcesToApply ) ) setForcesOnAtoms( forcesToApply );
}

// vesselbase::StoreDataVessel* MultiColvarBase::buildDataStashes( const bool& allow_wcutoff, const double& wtol ){
//   // Check if vessels have already been setup
//   for(unsigned i=0;i<getNumberOfVessels();++i){
//      StoreColvarVessel* ssc=dynamic_cast<StoreColvarVessel*>( getPntrToVessel(i) );
//      if(ssc){
//         if( allow_wcutoff && !ssc->weightCutoffIsOn() ) error("Cannot have more than one data stash with different properties");
//         if( !allow_wcutoff && ssc->weightCutoffIsOn() ) error("Cannot have more than one data stash with different properties");
//         return ssc;
//      }
//   }
//  
//   // Setup central atoms
//   // vesselbase::VesselOptions da("","",0,"",this);
//   // mycatoms=new StoreCentralAtomsVessel(da);
//   // if( allow_wcutoff ) mycatoms->setHardCutoffOnWeight( wtol );
//   // addVessel(mycatoms); 
// 
//   // Setup store values vessel
//   vesselbase::VesselOptions ta("","",0,"",this);
//   myvalues=new StoreColvarVessel(ta);   
//   if( allow_wcutoff ) myvalues->setHardCutoffOnWeight( wtol );
//   addVessel(myvalues);
// 
//   // Make sure resizing of vessels is done
//   resizeFunctions();
//   return myvalues;
// }


//void MultiColvarBase::addCentralAtomDerivativeToFunction( const unsigned& iatom, const unsigned& jout, const unsigned& base_cv_no, const Vector& der, MultiColvarFunction* func ){
////   plumed_dbg_assert( mycatoms ); 
////   if( usingLowMem() ){
////       mycatoms->recompute( iatom, 0 ); ;
////       mycatoms->addAtomsDerivatives( 0, jout, base_cv_no, der, func );
////   } else{
////       mycatoms->addAtomsDerivatives( iatom, jout, base_cv_no, der, func ); 
////   }
//}

// void MultiColvarBase::getValueForTask( const unsigned& iatom, std::vector<double>& vals ){
//   // plumed_dbg_assert( myvalues && vals.size()==1 );  // Problem if we want to do MultiColvar + Bridge + MultiColvarFunction
//   vals[0]=myvalues->getValue( iatom );
// }
// 
// bool MultiColvarBase::storedValueIsActive( const unsigned& iatom ){
//   return myvalues->storedValueIsActive( iatom );
// }

// void MultiColvarBase::finishWeightedAverageCalculation( MultiColvarFunction* func ){
// //  func->quotientRule( 0, 1, 0 );
// }

// void MultiColvarBase::addOrientationDerivativesToBase( const unsigned& iatom, const unsigned& jstore, const unsigned& base_cv_no, 
//                                                        const std::vector<double>& weight, MultiColvarFunction* func ) {
//   plumed_merror("This should not be called - invalid use of multicolvar in function");
// }

// void MultiColvarBase::addWeightedValueDerivatives( const unsigned& iatom, const unsigned& base_cv_no, const double& weight, MultiColvarFunction* func ){
//   plumed_dbg_assert( myvalues );
//   if( usingLowMem() ){
//      myvalues->recompute( iatom, 0 );
//      myvalues->chainRuleForComponent( 0, 0, base_cv_no, weight, func );
//   } else {
//      myvalues->chainRuleForComponent( iatom, 0, base_cv_no, weight, func );
//   }
// } 
     
}
}<|MERGE_RESOLUTION|>--- conflicted
+++ resolved
@@ -201,15 +201,15 @@
 bool MultiColvarBase::setupCurrentAtomList( const unsigned& taskCode, AtomValuePack& myatoms ) const {
   if( usespecies ){
      if( isDensity() ) return true;
-     unsigned natomsper=myatoms.setupIndicesFromLinkCells( taskCode, getPositionOfAtomForLinkCells(taskCode), linkcells );
+     unsigned natomsper=myatoms.setupAtomsFromLinkCells( taskCode, getPositionOfAtomForLinkCells(taskCode), linkcells );
      return natomsper>1;
   } else if( ablocks.size()<4 ){
      std::vector<unsigned> atoms( ablocks.size() );
      decodeIndexToAtoms( taskCode, atoms ); myatoms.setNumberOfAtoms( ablocks.size() );
-     for(unsigned i=0;i<ablocks.size();++i) myatoms.setIndex( i, atoms[i] ); 
+     for(unsigned i=0;i<ablocks.size();++i) myatoms.setAtom( i, atoms[i] ); 
   } else {
      myatoms.setNumberOfAtoms( ablocks.size() );
-     for(unsigned i=0;i<ablocks.size();++i) myatoms.setIndex( i, ablocks[i][taskCode] ); 
+     for(unsigned i=0;i<ablocks.size();++i) myatoms.setAtom( i, ablocks[i][taskCode] ); 
   } 
   return true;
 }
@@ -301,218 +301,13 @@
   else{ return delta( vec1, vec2 ); }
 }
 
-<<<<<<< HEAD
-// void MultiColvarBase::getIndexList( const unsigned& ntotal, const unsigned& jstore, const unsigned& maxder, std::vector<unsigned>& indices ){
-//  plumed_dbg_assert( !doNotCalculateDerivatives() );
-//  indices[jstore]=3*atoms_with_derivatives.getNumberActive() + 9;
-//  if( indices[jstore]>maxder ) error("too many derivatives to store. Run with LOWMEM");
-//
-//  unsigned kder = ntotal + jstore*maxder;
-//  for(unsigned jder=0;jder<atoms_with_derivatives.getNumberActive();++jder){
-//     unsigned iatom = 3*atoms_with_derivatives[jder];
-//     for(unsigned icomp=0;icomp<3;++icomp){ indices[ kder ] = iatom+icomp; kder++; }
-//  }
-//  unsigned nbase = 3*getNumberOfAtoms(); 
-//  for(unsigned icomp=0;icomp<9;++icomp){ indices[ kder ] = nbase + icomp; kder++; }   
-// }   
-
-// void MultiColvarBase::activateIndexes( const unsigned& istart, const unsigned& number, const std::vector<unsigned>& indexes ){
-//   plumed_assert( number>0 );
-//   for(unsigned i=0;i<number-9;i+=3){
-//       plumed_dbg_assert( indexes[istart+i]%3==0 ); // unsigned iatom=indexes[istart+i]/3; 
-//       //atoms_with_derivatives.activate( iatom ); 
-//   }
-// }
-
-// void MultiColvarBase::quotientRule( const unsigned& uder, const unsigned& vder, const unsigned& iout ){
-//  unsigned ustart=uder*getNumberOfDerivatives();
-//  unsigned vstart=vder*getNumberOfDerivatives();
-//  unsigned istart=iout*getNumberOfDerivatives();
-//  double weight = getElementValue( vder ), pref = getElementValue( uder ) / (weight*weight);
-//  if( !doNotCalculateDerivatives() ){
-//      for(unsigned i=0;i<atoms_with_derivatives.getNumberActive();++i){
-//          unsigned n=3*atoms_with_derivatives[i], nx=n, ny=n+1, nz=n+2;
-//          setElementDerivative( istart + nx, getElementDerivative(ustart+nx) / weight - pref*getElementDerivative(vstart+nx) );
-//          setElementDerivative( istart + ny, getElementDerivative(ustart+ny) / weight - pref*getElementDerivative(vstart+ny) );
-//          setElementDerivative( istart + nz, getElementDerivative(ustart+nz) / weight - pref*getElementDerivative(vstart+nz) );
-//      }
-//      unsigned vbase=3*getNumberOfAtoms();
-//      for(unsigned i=0;i<9;++i){ 
-//          setElementDerivative( istart + vbase + i, getElementDerivative(ustart+vbase+i) / weight - pref*getElementDerivative(vstart+vbase+i) );
-//      }
-//  }
-//  thisval_wasset[iout]=false; setElementValue( iout, getElementValue(uder) / weight );
-// }
-=======
 void MultiColvarBase::applyPbc(std::vector<Vector>& dlist, unsigned int max_index) const {
    if (usepbc) pbcApply(dlist, max_index);
 }
 
-void MultiColvarBase::getIndexList( const unsigned& ntotal, const unsigned& jstore, const unsigned& maxder, std::vector<unsigned>& indices ){
-  plumed_dbg_assert( !doNotCalculateDerivatives() );
-  indices[jstore]=3*atoms_with_derivatives.getNumberActive() + 9;
-  if( indices[jstore]>maxder ) error("too many derivatives to store. Run with LOWMEM");
-
-  unsigned kder = ntotal + jstore*maxder;
-  for(unsigned jder=0;jder<atoms_with_derivatives.getNumberActive();++jder){
-     unsigned iatom = 3*atoms_with_derivatives[jder];
-     for(unsigned icomp=0;icomp<3;++icomp){ indices[ kder ] = iatom+icomp; kder++; }
-  }
-  unsigned nbase = 3*getNumberOfAtoms(); 
-  for(unsigned icomp=0;icomp<9;++icomp){ indices[ kder ] = nbase + icomp; kder++; }   
-}   
-
-void MultiColvarBase::getCentralAtomIndexList( const unsigned& ntotal, const unsigned& jstore, const unsigned& maxder, std::vector<unsigned>& indices ) const {
-  plumed_dbg_assert( !doNotCalculateDerivatives() );
-
-  indices[jstore]=3*atomsWithCatomDer.getNumberActive();
-  if( indices[jstore]>maxder ) error("too many derivatives to store. Run with LOWMEM");
-
-  unsigned kder  = ntotal + jstore*maxder;
-  for(unsigned jder=0;jder<atomsWithCatomDer.getNumberActive();++jder){
-     unsigned iatom = 3*atomsWithCatomDer[jder];
-     for(unsigned icomp=0;icomp<3;++icomp){ indices[ kder ] = iatom+icomp; kder++; }
-  }
-}
-
-void MultiColvarBase::activateIndexes( const unsigned& istart, const unsigned& number, const std::vector<unsigned>& indexes ){
-  plumed_assert( number>0 );
-  for(unsigned i=0;i<number-9;i+=3){
-      plumed_dbg_assert( indexes[istart+i]%3==0 ); unsigned iatom=indexes[istart+i]/3; 
-      atoms_with_derivatives.activate( iatom ); 
-  }
-}
-
-void MultiColvarBase::quotientRule( const unsigned& uder, const unsigned& vder, const unsigned& iout ){
-  unsigned ustart=uder*getNumberOfDerivatives();
-  unsigned vstart=vder*getNumberOfDerivatives();
-  unsigned istart=iout*getNumberOfDerivatives();
-  double weight = getElementValue( vder ), pref = getElementValue( uder ) / (weight*weight);
-  if( !doNotCalculateDerivatives() ){
-      for(unsigned i=0;i<atoms_with_derivatives.getNumberActive();++i){
-          unsigned n=3*atoms_with_derivatives[i], nx=n, ny=n+1, nz=n+2;
-          setElementDerivative( istart + nx, getElementDerivative(ustart+nx) / weight - pref*getElementDerivative(vstart+nx) );
-          setElementDerivative( istart + ny, getElementDerivative(ustart+ny) / weight - pref*getElementDerivative(vstart+ny) );
-          setElementDerivative( istart + nz, getElementDerivative(ustart+nz) / weight - pref*getElementDerivative(vstart+nz) );
-      }
-      unsigned vbase=3*getNumberOfAtoms();
-      for(unsigned i=0;i<9;++i){ 
-          setElementDerivative( istart + vbase + i, getElementDerivative(ustart+vbase+i) / weight - pref*getElementDerivative(vstart+vbase+i) );
-      }
-  }
-  thisval_wasset[iout]=false; setElementValue( iout, getElementValue(uder) / weight );
-}
-
-void MultiColvarBase::mergeDerivatives( const unsigned& ider, const double& df ){
-  unsigned vstart=getNumberOfDerivatives()*ider;
-  for(unsigned i=0;i<atoms_with_derivatives.getNumberActive();++i){
-     unsigned iatom=3*atoms_with_derivatives[i];
-     accumulateDerivative( iatom, df*getElementDerivative(vstart+iatom) ); iatom++;
-     accumulateDerivative( iatom, df*getElementDerivative(vstart+iatom) ); iatom++;
-     accumulateDerivative( iatom, df*getElementDerivative(vstart+iatom) );
-  }
-  unsigned nvir=3*getNumberOfAtoms();
-  for(unsigned j=0;j<9;++j){
-     accumulateDerivative( nvir, df*getElementDerivative(vstart+nvir) ); nvir++;
-  }
-}
-
-void MultiColvarBase::clearDerivativesAfterTask( const unsigned& ider ){
-  unsigned vstart=getNumberOfDerivatives()*ider;
-  thisval_wasset[ider]=false; setElementValue( ider, 0.0 );
-  thisval_wasset[ider]=false;
-  if( ider>1 && ider<5 && derivativesAreRequired() ){
-     for(unsigned i=0;i<atomsWithCatomDer.getNumberActive();++i){
-        unsigned iatom=vstart+3*atomsWithCatomDer[i];
-        setElementDerivative( iatom, 0.0 ); iatom++;
-        setElementDerivative( iatom, 0.0 ); iatom++;
-        setElementDerivative( iatom, 0.0 );
-     }  
-  } else if( derivativesAreRequired() ) {
-     for(unsigned i=0;i<atoms_with_derivatives.getNumberActive();++i){
-        unsigned iatom=vstart+3*atoms_with_derivatives[i];
-        setElementDerivative( iatom, 0.0 ); iatom++;
-        setElementDerivative( iatom, 0.0 ); iatom++;
-        setElementDerivative( iatom, 0.0 );
-     }   
-     unsigned nvir=vstart+3*getNumberOfAtoms();
-     for(unsigned j=0;j<9;++j){
-        setElementDerivative( nvir, 0.0 ); nvir++;
-     }
-  }
-}
->>>>>>> cfefbf20
-
 void MultiColvarBase::apply(){
   if( getForcesFromVessels( forcesToApply ) ) setForcesOnAtoms( forcesToApply );
 }
-
-// vesselbase::StoreDataVessel* MultiColvarBase::buildDataStashes( const bool& allow_wcutoff, const double& wtol ){
-//   // Check if vessels have already been setup
-//   for(unsigned i=0;i<getNumberOfVessels();++i){
-//      StoreColvarVessel* ssc=dynamic_cast<StoreColvarVessel*>( getPntrToVessel(i) );
-//      if(ssc){
-//         if( allow_wcutoff && !ssc->weightCutoffIsOn() ) error("Cannot have more than one data stash with different properties");
-//         if( !allow_wcutoff && ssc->weightCutoffIsOn() ) error("Cannot have more than one data stash with different properties");
-//         return ssc;
-//      }
-//   }
-//  
-//   // Setup central atoms
-//   // vesselbase::VesselOptions da("","",0,"",this);
-//   // mycatoms=new StoreCentralAtomsVessel(da);
-//   // if( allow_wcutoff ) mycatoms->setHardCutoffOnWeight( wtol );
-//   // addVessel(mycatoms); 
-// 
-//   // Setup store values vessel
-//   vesselbase::VesselOptions ta("","",0,"",this);
-//   myvalues=new StoreColvarVessel(ta);   
-//   if( allow_wcutoff ) myvalues->setHardCutoffOnWeight( wtol );
-//   addVessel(myvalues);
-// 
-//   // Make sure resizing of vessels is done
-//   resizeFunctions();
-//   return myvalues;
-// }
-
-
-//void MultiColvarBase::addCentralAtomDerivativeToFunction( const unsigned& iatom, const unsigned& jout, const unsigned& base_cv_no, const Vector& der, MultiColvarFunction* func ){
-////   plumed_dbg_assert( mycatoms ); 
-////   if( usingLowMem() ){
-////       mycatoms->recompute( iatom, 0 ); ;
-////       mycatoms->addAtomsDerivatives( 0, jout, base_cv_no, der, func );
-////   } else{
-////       mycatoms->addAtomsDerivatives( iatom, jout, base_cv_no, der, func ); 
-////   }
-//}
-
-// void MultiColvarBase::getValueForTask( const unsigned& iatom, std::vector<double>& vals ){
-//   // plumed_dbg_assert( myvalues && vals.size()==1 );  // Problem if we want to do MultiColvar + Bridge + MultiColvarFunction
-//   vals[0]=myvalues->getValue( iatom );
-// }
-// 
-// bool MultiColvarBase::storedValueIsActive( const unsigned& iatom ){
-//   return myvalues->storedValueIsActive( iatom );
-// }
-
-// void MultiColvarBase::finishWeightedAverageCalculation( MultiColvarFunction* func ){
-// //  func->quotientRule( 0, 1, 0 );
-// }
-
-// void MultiColvarBase::addOrientationDerivativesToBase( const unsigned& iatom, const unsigned& jstore, const unsigned& base_cv_no, 
-//                                                        const std::vector<double>& weight, MultiColvarFunction* func ) {
-//   plumed_merror("This should not be called - invalid use of multicolvar in function");
-// }
-
-// void MultiColvarBase::addWeightedValueDerivatives( const unsigned& iatom, const unsigned& base_cv_no, const double& weight, MultiColvarFunction* func ){
-//   plumed_dbg_assert( myvalues );
-//   if( usingLowMem() ){
-//      myvalues->recompute( iatom, 0 );
-//      myvalues->chainRuleForComponent( 0, 0, base_cv_no, weight, func );
-//   } else {
-//      myvalues->chainRuleForComponent( iatom, 0, base_cv_no, weight, func );
-//   }
-// } 
      
 }
 }