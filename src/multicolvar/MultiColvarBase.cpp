/* +++++++++++++++++++++++++++++++++++++++++++++++++++++++++++++++++++++++++
   Copyright (c) 2013-2017 The plumed team
   (see the PEOPLE file at the root of the distribution for a list of names)

   See http://www.plumed.org for more information.

   This file is part of plumed, version 2.

   plumed is free software: you can redistribute it and/or modify
   it under the terms of the GNU Lesser General Public License as published by
   the Free Software Foundation, either version 3 of the License, or
   (at your option) any later version.

   plumed is distributed in the hope that it will be useful,
   but WITHOUT ANY WARRANTY; without even the implied warranty of
   MERCHANTABILITY or FITNESS FOR A PARTICULAR PURPOSE.  See the
   GNU Lesser General Public License for more details.

   You should have received a copy of the GNU Lesser General Public License
   along with plumed.  If not, see <http://www.gnu.org/licenses/>.
+++++++++++++++++++++++++++++++++++++++++++++++++++++++++++++++++++++++++ */
#include "MultiColvarBase.h"
#include "ActionVolume.h"
#include "MultiColvarFilter.h"
#include "vesselbase/Vessel.h"
#include "vesselbase/BridgeVessel.h"
#include "core/PlumedMain.h"
#include "core/ActionSet.h"
#include "tools/Pbc.h"
#include "AtomValuePack.h"
#include <vector>
#include <string>

using namespace std;

namespace PLMD{
namespace multicolvar{

void MultiColvarBase::registerKeywords( Keywords& keys ){
  Action::registerKeywords( keys );
  ActionWithValue::registerKeywords( keys );
  ActionAtomistic::registerKeywords( keys );
  keys.addFlag("NOPBC",false,"ignore the periodic boundary conditions when calculating distances");
  ActionWithVessel::registerKeywords( keys );
  keys.add("hidden","NL_STRIDE","the frequency with which the neighbor list should be updated. Between neighbour list update steps all quantities "
                                "that contributed less than TOL at the previous neighbor list update step are ignored.");
  keys.setComponentsIntroduction("When the label of this action is used as the input for a second you are not referring to a scalar quantity as you are in "
                                 "regular collective variables.  The label is used to reference the full set of quantities calculated by "
                                 "the action.  This is usual when using \\ref multicolvarfunction. Generally when doing this the previously calculated "
                                 "multicolvar will be referenced using the DATA keyword rather than ARG.\n\n"
                                 "This Action can be used to calculate the following scalar quantities directly.  These quantities are calculated by "
                                 "employing the keywords listed below. "
                                 "These quantities can then be referenced elsewhere in the input file by using this Action's label "
                                 "followed by a dot and the name of the quantity. Some amongst them can be calculated multiple times "
                                 "with different parameters.  In this case the quantities calculated can be referenced elsewhere in the "
                                 "input by using the name of the quantity followed by a numerical identifier "
                                 "e.g. <em>label</em>.lessthan-1, <em>label</em>.lessthan-2 etc.  When doing this and, for clarity we have "
                                 "made the label of the components customizable. As such by using the LABEL keyword in the description of the keyword "
                                 "input you can customize the component name");
  keys.reserve("atoms-3","SPECIES","this keyword is used for colvars such as coordination number. In that context it specifies that plumed should calculate "
                                 "one coordination number for each of the atoms specified.  Each of these coordination numbers specifies how many of the "
                                 "other specified atoms are within a certain cutoff of the central atom.  You can specify the atoms here as another multicolvar "
                                 "action or using a MultiColvarFilter or ActionVolume action.  When you do so the quantity is calculated for those atoms specified "
                                 "in the previous multicolvar.  This is useful if you would like to calculate the Steinhardt parameter for those atoms that have a "
                                 "coordination number more than four for example");
  keys.reserve("atoms-4","SPECIESA","this keyword is used for colvars such as the coordination number.  In that context it species that plumed should calculate "
                                  "one coordination number for each of the atoms specified in SPECIESA.  Each of these cooordination numbers specifies how many "
                                  "of the atoms specifies using SPECIESB is within the specified cutoff.  As with the species keyword the input can also be specified "
                                  "using the label of another multicolvar");
  keys.reserve("atoms-4","SPECIESB","this keyword is used for colvars such as the coordination number.  It must appear with SPECIESA.  For a full explanation see "
                                  "the documentation for that keyword");
  keys.add("hidden","ALL_INPUT_SAME_TYPE","remove this keyword to remove certain checks in the input on the sanity of your input file.  See code for details");
} 

MultiColvarBase::MultiColvarBase(const ActionOptions&ao):
Action(ao),
ActionAtomistic(ao),
ActionWithValue(ao),
ActionWithVessel(ao),
usepbc(false),
allthirdblockintasks(false),
uselinkforthree(false),
linkcells(comm),
threecells(comm),
setup_completed(false),
atomsWereRetrieved(false),
matsums(false),
usespecies(false),
nblock(0)
{
  if( keywords.exists("NOPBC") ){ 
     bool nopbc=!usepbc; parseFlag("NOPBC",nopbc);
     usepbc=!nopbc;
  } 
  if( keywords.exists("SPECIESA") ){ matsums=usespecies=true; }
}

void MultiColvarBase::readAtomsLikeKeyword( const std::string & key, const int& natoms, std::vector<AtomNumber>& all_atoms ){
  plumed_assert( !usespecies );
  if( all_atoms.size()>0 ) return;

  std::vector<AtomNumber> t;
  for(int i=1;;++i ){
     parseAtomList(key, i, t );
     if( t.empty() ) break;

     log.printf("  Colvar %d is calculated from atoms : ", i);
     for(unsigned j=0;j<t.size();++j) log.printf("%d ",t[j].serial() );
     log.printf("\n");

     if( i==1 && natoms<0 ){ ablocks.resize(t.size()); }
     else if( i==1 ) ablocks.resize(natoms);
     if( t.size()!=ablocks.size() ){
        std::string ss; Tools::convert(i,ss);
        error(key + ss + " keyword has the wrong number of atoms");
     }
     for(unsigned j=0;j<ablocks.size();++j){
        ablocks[j].push_back( ablocks.size()*(i-1)+j ); all_atoms.push_back( t[j] );
        atom_lab.push_back( std::pair<unsigned,unsigned>( 0, ablocks.size()*(i-1)+j ) );
     }
     t.resize(0);
  }
  if( all_atoms.size()>0 ){
     nblock=0;
     for(unsigned i=0;i<ablocks[0].size();++i) addTaskToList( i );
  }
}

bool MultiColvarBase::parseMultiColvarAtomList(const std::string& key, const int& num, std::vector<AtomNumber>& t){
  std::vector<std::string> mlabs; 
  if( num<0 ) parseVector(key,mlabs);
  else parseNumberedVector(key,num,mlabs);

  if( mlabs.size()==0 ) return false;

  std::string mname; unsigned found_mcolv=mlabs.size();
  for(unsigned i=0;i<mlabs.size();++i){
      MultiColvarBase* mycolv = plumed.getActionSet().selectWithLabel<MultiColvarBase*>(mlabs[i]);
      if(!mycolv){ found_mcolv=i; break; }
      // Check all base multicolvars are of same type
      if( i==0 ){
          mname = mycolv->getName();
          if( keywords.exists("ALL_INPUT_SAME_TYPE") && mycolv->isPeriodic() ) error("multicolvar functions don't work with this multicolvar");
      } else {
          if( keywords.exists("ALL_INPUT_SAME_TYPE") && mname!=mycolv->getName() ) error("All input multicolvars must be of same type");
      }
      // And track which variable stores each colvar
      for(unsigned j=0;j<mycolv->getFullNumberOfTasks();++j) atom_lab.push_back( std::pair<unsigned,unsigned>( mybasemulticolvars.size()+1, j ) );
      // And store the multicolvar base
      mybasemulticolvars.push_back( mycolv );
      // And create a basedata stash
      mybasedata.push_back( mybasemulticolvars[mybasemulticolvars.size()-1]->buildDataStashes( this ) );
      // Check if weight has derivatives
      if( mybasemulticolvars[ mybasemulticolvars.size()-1 ]->weightHasDerivatives ) weightHasDerivatives=true;
      plumed_assert( mybasemulticolvars.size()==mybasedata.size() );
  }
  // Have we conventional atoms to read in
  if( found_mcolv==0 ){
      std::vector<AtomNumber> tt; ActionAtomistic::interpretAtomList( mlabs, tt );
      for(unsigned i=0;i<tt.size();++i){ atom_lab.push_back( std::pair<unsigned,unsigned>( 0, t.size() + i ) ); }
      log.printf("  keyword %s takes atoms : ", key.c_str() );  
      for(unsigned i=0;i<tt.size();++i){ t.push_back( tt[i] ); log.printf("%d ",tt[i].serial() ); }
      log.printf("\n");
  } else if( found_mcolv==mlabs.size() ){
      if( checkNumericalDerivatives() ) error("cannot use NUMERICAL_DERIVATIVES keyword with dynamic groups as input");
      log.printf("  keyword %s takes dynamic groups of atoms constructed from multicolvars labelled : ", key.c_str() );
      for(unsigned i=0;i<mlabs.size();++i) log.printf("%s ",mlabs[i].c_str() );
      log.printf("\n");
  } else if( found_mcolv<mlabs.size() ) {
      error("cannot mix multicolvar input and atom input in one line");
  }
  return true;
}

void MultiColvarBase::readTwoGroups( const std::string& key0, const std::string& key1, const std::string& key2, std::vector<AtomNumber>& all_atoms ){
  plumed_dbg_assert( keywords.exists(key0) && keywords.exists(key1) && keywords.exists(key2) ); ablocks.resize( 2 );

  if( parseMultiColvarAtomList(key0,-1,all_atoms) ){
      nblock=atom_lab.size(); for(unsigned i=0;i<2;++i) ablocks[i].resize(nblock);
      resizeBookeepingArray( nblock, nblock );
      for(unsigned i=0;i<nblock;++i) ablocks[0][i]=ablocks[1][i]=i; 
      for(unsigned i=1;i<nblock;++i){
          for(unsigned j=0;j<i;++j){
             bookeeping(i,j).first=getFullNumberOfTasks();
             addTaskToList( i*nblock + j );
             bookeeping(i,j).second=getFullNumberOfTasks();
          }
      } 
  } else {
      parseMultiColvarAtomList(key1,-1,all_atoms);
      ablocks[0].resize( atom_lab.size() ); for(unsigned i=0;i<ablocks[0].size();++i) ablocks[0][i]=i;
      parseMultiColvarAtomList(key2,-1,all_atoms);
      ablocks[1].resize( atom_lab.size() - ablocks[0].size() ); for(unsigned i=0;i<ablocks[1].size();++i) ablocks[1][i]=ablocks[0].size() + i;

      if( ablocks[0].size()>ablocks[1].size() ) nblock = ablocks[0].size();
      else nblock=ablocks[1].size();

      resizeBookeepingArray( ablocks[0].size(), ablocks[1].size() );
      for(unsigned i=0;i<ablocks[0].size();++i){
         for(unsigned j=0;j<ablocks[1].size();++j){
             bookeeping(i,j).first=getFullNumberOfTasks();
             if( atom_lab[ablocks[0][i]].first>0 && atom_lab[ablocks[1][j]].first>0 ){
                 if( mybasemulticolvars[atom_lab[ablocks[0][i]].first-1]->getLabel()!=mybasemulticolvars[atom_lab[ablocks[1][j]].first-1]->getLabel() &&
                     atom_lab[ablocks[0][i]].second!=atom_lab[ablocks[1][j]].second ) addTaskToList( i*nblock + j );
             } else if( all_atoms[atom_lab[ablocks[0][i]].second]!=all_atoms[atom_lab[ablocks[1][j]].second] ) addTaskToList( i*nblock + j );
             bookeeping(i,j).second=getFullNumberOfTasks();
         }
      }
  }
}

void MultiColvarBase::readGroupKeywords( const std::string& key0, const std::string& key1, const std::string& key2, const std::string& key3, 
                                         const bool& no_third_dim_accum, const bool& symmetric, std::vector<AtomNumber>& all_atoms ){
  plumed_dbg_assert( keywords.exists(key0) && keywords.exists(key1) && keywords.exists(key2) && keywords.exists(key3) ); ablocks.resize( 3 );

  if( parseMultiColvarAtomList(key0,-1,all_atoms) ){
      if( no_third_dim_accum ){
          nblock=atom_lab.size(); ablocks[0].resize(nblock); ablocks[1].resize( nblock ); 
          for(unsigned i=0;i<ablocks[0].size();++i) ablocks[0][i]=ablocks[1][i]=i;
          resizeBookeepingArray( nblock, nblock );
          if( symmetric ){
              // This ensures that later parts of the code don't switch off allthirdblockintasks
              for(unsigned i=0;i<nblock;++i){ bookeeping(i,i).first=0; bookeeping(i,i).second=1; }
              for(unsigned i=1;i<nblock;++i){
                  for(unsigned j=0;j<i;++j){
                      bookeeping(j,i).first=bookeeping(i,j).first=getFullNumberOfTasks();
                      addTaskToList( i*nblock + j );
                      bookeeping(j,i).second=bookeeping(i,j).second=getFullNumberOfTasks(); 
                  }
              }
          } else {
              for(unsigned i=0;i<nblock;++i){
                  for(unsigned j=0;j<nblock;++j){
                      if( i==j ) continue ; 
                      bookeeping(i,j).first=getFullNumberOfTasks();
                      addTaskToList( i*nblock + j );
                      bookeeping(i,j).second=getFullNumberOfTasks();
                  }
              }
          }
          if( !parseMultiColvarAtomList(key3,-1,all_atoms) ) error("missing required keyword " + key3 + " in input");
          ablocks[2].resize( atom_lab.size() - ablocks[0].size() );
          for(unsigned i=0;i<ablocks[2].size();++i) ablocks[2][i]=ablocks[0].size() + i;
      } else {
          nblock=atom_lab.size(); for(unsigned i=0;i<3;++i) ablocks[i].resize(nblock);
          resizeBookeepingArray( nblock, nblock );
          for(unsigned i=0;i<nblock;++i){ ablocks[0][i]=i; ablocks[1][i]=i; ablocks[2][i]=i; }
          if( symmetric ){
              for(unsigned i=2;i<nblock;++i){
                 for(unsigned j=1;j<i;++j){
                    bookeeping(i,j).first=getFullNumberOfTasks();
                    for(unsigned k=0;k<j;++k) addTaskToList( i*nblock*nblock + j*nblock + k );
                    bookeeping(i,j).second=getFullNumberOfTasks();
                 }                  
              }
          } else {
              for(unsigned i=0;i<nblock;++i){
                  for(unsigned j=0;j<nblock;++j){ 
                      if( i==j ) continue;
                      bookeeping(i,j).first=getFullNumberOfTasks(); 
                      for(unsigned k=0;k<nblock;++k){
                          if( i!=k && j!=k ) addTaskToList( i*nblock*nblock + j*nblock + k ); 
                      }
                      bookeeping(i,j).first=getFullNumberOfTasks();
                  }
              }
          }
      }
  } else {
      readThreeGroups( key1, key2, key3, true, no_third_dim_accum, all_atoms );
  }

}

void MultiColvarBase::readThreeGroups( const std::string& key1, const std::string& key2, const std::string& key3, 
                                       const bool& allow2, const bool& no_third_dim_accum, std::vector<AtomNumber>& all_atoms ){
  plumed_dbg_assert( keywords.exists(key1) && keywords.exists(key2) && keywords.exists(key3) ); ablocks.resize( 3 );

  bool readkey1=parseMultiColvarAtomList(key1,-1,all_atoms);
  ablocks[0].resize( atom_lab.size() ); for(unsigned i=0;i<ablocks[0].size();++i) ablocks[0][i]=i;
  bool readkey2=parseMultiColvarAtomList(key2,-1,all_atoms);
  if( !readkey1 && !readkey2 ) return ;
  ablocks[1].resize( atom_lab.size() - ablocks[0].size() ); for(unsigned i=0;i<ablocks[1].size();++i) ablocks[1][i]=ablocks[0].size() + i;

  resizeBookeepingArray( ablocks[0].size(), ablocks[1].size() );
  bool readkey3=parseMultiColvarAtomList(key3,-1,all_atoms);
  if( !readkey3 && !allow2 ){
      error("missing atom specification " + key3);
  } else if( !readkey3 ){
      if( ablocks[1].size()>ablocks[0].size() ) nblock=ablocks[1].size();
      else nblock=ablocks[0].size();

      ablocks[2].resize( ablocks[1].size() );
      for(unsigned i=0;i<ablocks[1].size();++i) ablocks[2][i]=ablocks[0].size() + i;
      for(unsigned i=0;i<ablocks[0].size();++i){
        for(unsigned j=1;j<ablocks[1].size();++j){
           bookeeping(i,j).first=getFullNumberOfTasks();
           for(unsigned k=0;k<j;++k){
              if( atom_lab[ablocks[0][i]].first>0 && atom_lab[ablocks[1][j]].first>0 && atom_lab[ablocks[2][k]].first>0 ){
                  if( mybasemulticolvars[atom_lab[ablocks[0][i]].first-1]->getLabel()!=mybasemulticolvars[atom_lab[ablocks[1][j]].first-1]->getLabel() && 
                      mybasemulticolvars[atom_lab[ablocks[0][i]].first-1]->getLabel()!=mybasemulticolvars[atom_lab[ablocks[2][k]].first-1]->getLabel() &&
                      mybasemulticolvars[atom_lab[ablocks[1][j]].first-1]->getLabel()!=mybasemulticolvars[atom_lab[ablocks[2][k]].first-1]->getLabel() &&
                      atom_lab[ablocks[0][i]].second!=atom_lab[ablocks[1][j]].second && atom_lab[ablocks[0][i]].second!=atom_lab[ablocks[2][k]].second &&
                      atom_lab[ablocks[1][j]].second!=atom_lab[ablocks[2][k]].second )  addTaskToList( nblock*nblock*i + nblock*j + k );
              } else if( all_atoms[atom_lab[ablocks[0][i]].second]!=all_atoms[atom_lab[ablocks[1][j]].second] &&
                         all_atoms[atom_lab[ablocks[0][i]].second]!=all_atoms[atom_lab[ablocks[2][k]].second] &&
                         all_atoms[atom_lab[ablocks[1][j]].second]!=all_atoms[atom_lab[ablocks[2][k]].second] ) addTaskToList( nblock*nblock*i + nblock*j + k ); 
           }
           bookeeping(i,j).second=getFullNumberOfTasks();
        }
      }
  } else {
      ablocks[2].resize( atom_lab.size() - ablocks[1].size() - ablocks[0].size() );
      for(unsigned i=0;i<ablocks[2].size();++i) ablocks[2][i] = ablocks[0].size() + ablocks[1].size() + i;

      if( ablocks[1].size()>ablocks[0].size() ) nblock=ablocks[1].size();
      else nblock=ablocks[0].size();
      if( ablocks[2].size()>nblock ) nblock=ablocks[2].size();

      unsigned  kcount; if( no_third_dim_accum ) kcount=1; else kcount=ablocks[2].size();

      for(unsigned i=0;i<ablocks[0].size();++i){
          for(unsigned j=0;j<ablocks[1].size();++j){
              bookeeping(i,j).first=getFullNumberOfTasks();
              for(unsigned k=0;k<kcount;++k){
                  if( no_third_dim_accum ) addTaskToList( nblock*i + j  );
                  else if( atom_lab[ablocks[0][i]].first>0 && atom_lab[ablocks[1][j]].first>0 && atom_lab[ablocks[2][k]].first>0 ){
                  if( mybasemulticolvars[atom_lab[ablocks[0][i]].first-1]->getLabel()!=mybasemulticolvars[atom_lab[ablocks[1][j]].first-1]->getLabel() &&
                      mybasemulticolvars[atom_lab[ablocks[0][i]].first-1]->getLabel()!=mybasemulticolvars[atom_lab[ablocks[2][k]].first-1]->getLabel() &&
                      mybasemulticolvars[atom_lab[ablocks[1][j]].first-1]->getLabel()!=mybasemulticolvars[atom_lab[ablocks[2][k]].first-1]->getLabel() &&
                      atom_lab[ablocks[0][i]].second!=atom_lab[ablocks[1][j]].second && atom_lab[ablocks[0][i]].second!=atom_lab[ablocks[2][k]].second &&
                      atom_lab[ablocks[1][j]].second!=atom_lab[ablocks[2][k]].second ) addTaskToList( nblock*nblock*i + nblock*j + k );
                  } else if( all_atoms[atom_lab[ablocks[0][i]].second]!=all_atoms[atom_lab[ablocks[1][j]].second] &&
                             all_atoms[atom_lab[ablocks[0][i]].second]!=all_atoms[atom_lab[ablocks[2][k]].second] &&
                             all_atoms[atom_lab[ablocks[1][j]].second]!=all_atoms[atom_lab[ablocks[2][k]].second] ) addTaskToList( nblock*nblock*i + nblock*j + k ); 
              }
              bookeeping(i,j).second=getFullNumberOfTasks();
          }
      }
  }
}

void MultiColvarBase::buildSets(){
  std::vector<AtomNumber> fake_atoms;
  if( !parseMultiColvarAtomList("DATA",-1,fake_atoms) ) error("missing DATA keyword");
  if( fake_atoms.size()>0 ) error("no atoms should appear in the specification for this object.  Input should be other multicolvars");

  nblock = mybasemulticolvars[0]->getFullNumberOfTasks();
  for(unsigned i=0;i<mybasemulticolvars.size();++i){
     if( mybasemulticolvars[i]->getFullNumberOfTasks()!=nblock ){
          error("mismatch between numbers of tasks in various base multicolvars");
     }
  }
  ablocks.resize( mybasemulticolvars.size() ); usespecies=false;
  for(unsigned i=0;i<mybasemulticolvars.size();++i){
      ablocks[i].resize( nblock );
      for(unsigned j=0;j<nblock;++j) ablocks[i][j]=i*nblock+j;
  }
  for(unsigned i=0;i<nblock;++i){
      if( mybasemulticolvars.size()<4 ){
          unsigned cvcode=0, tmpc=1;
          for(unsigned j=0;j<ablocks.size();++j){ cvcode += i*tmpc; tmpc *= nblock; }
          addTaskToList( cvcode );
      } else {
          addTaskToList( i );
      }
  }
  mybasedata[0]->resizeTemporyMultiValues( mybasemulticolvars.size() ); setupMultiColvarBase( fake_atoms );
}

void MultiColvarBase::addTaskToList( const unsigned& taskCode ){
  plumed_assert( getNumberOfVessels()==0 );
  ActionWithVessel::addTaskToList( taskCode );
}

void MultiColvarBase::resizeBookeepingArray( const unsigned& num1, const unsigned& num2 ){
  bookeeping.resize( num1, num2 );
  for(unsigned i=0;i<num1;++i){
      for(unsigned j=0;j<num2;++j){ bookeeping(i,j).first=0; bookeeping(i,j).second=0; }
  }
}

void MultiColvarBase::setupMultiColvarBase( const std::vector<AtomNumber>& atoms ){
  if( !matsums && atom_lab.size()==0 ) error("No atoms have been read in");
  std::vector<AtomNumber> all_atoms;
  // Setup decoder array
  if( !usespecies && nblock>0 ){

     ncentral=ablocks.size(); use_for_central_atom.resize( ablocks.size(), true );
     numberForCentralAtom = 1.0 / static_cast<double>( ablocks.size() );
     if( ablocks.size()==3 ){
         allthirdblockintasks=uselinkforthree=true;
         for(unsigned i=0;i<bookeeping.nrows();++i){
             for(unsigned j=0;j<bookeeping.ncols();++j){
                 unsigned ntper = bookeeping(i,j).second - bookeeping(i,j).first;
                 if( i==j && ntper==0 ){
                     continue;
                 } else if( ntper == 1 && allthirdblockintasks ){
                     allthirdblockintasks=true;
                 } else if( ntper != ablocks[2].size() ){
                     allthirdblockintasks=uselinkforthree=false;
                 } else {
                     allthirdblockintasks=false;
                 }
             }
         } 
     }
    
     if( allthirdblockintasks ){
        decoder.resize(2); plumed_assert( ablocks.size()==3 );
        // Check if number of atoms is too large
        if( pow( double(nblock), 2.0 )>std::numeric_limits<unsigned>::max() ) error("number of atoms in groups is too big for PLUMED to handle");
     } else {
        decoder.resize( ablocks.size() ); 
        // Check if number of atoms is too large
        if( pow( double(nblock), double(ablocks.size()) )>std::numeric_limits<unsigned>::max() ) error("number of atoms in groups is too big for PLUMED to handle");
     }
     unsigned code=1; for(unsigned i=0;i<decoder.size();++i){ decoder[decoder.size()-1-i]=code; code *= nblock; }
  } else if( !usespecies ){
     ncentral=ablocks.size(); use_for_central_atom.resize( ablocks.size(), true );
     numberForCentralAtom = 1.0 / static_cast<double>( ablocks.size() );
  } else if( keywords.exists("SPECIESA") ){
     plumed_assert( atom_lab.size()==0 && all_atoms.size()==0 ); 
     ablocks.resize( 1 ); bool readspecies=parseMultiColvarAtomList("SPECIES", -1, all_atoms); 
     if( readspecies ){
         ablocks[0].resize( atom_lab.size() ); for(unsigned i=0;i<atom_lab.size();++i){ addTaskToList(i); ablocks[0][i]=i; }
     } else {
         if( !parseMultiColvarAtomList("SPECIESA", -1, all_atoms) ) error("missing SPECIES/SPECIESA keyword");
         unsigned nat1=atom_lab.size();
         if( !parseMultiColvarAtomList("SPECIESB", -1, all_atoms) ) error("missing SPECIESB keyword");
         unsigned nat2=atom_lab.size() - nat1;
  
         for(unsigned i=0;i<nat1;++i) addTaskToList(i);
         ablocks[0].resize( nat2 );
         for(unsigned i=0;i<nat2;++i){
            bool found=false; unsigned inum;
            for(unsigned j=0;j<nat1;++j){
                if( atom_lab[nat1+i].first>0 && atom_lab[j].first>0 ){
                    if( mybasemulticolvars[atom_lab[nat1+i].first-1]->getAbsoluteIndexOfCentralAtom(atom_lab[nat1+i].second)==
                        mybasemulticolvars[atom_lab[j].first-1]->getAbsoluteIndexOfCentralAtom(atom_lab[j].second) ){ found=true; inum=j; break; }
                } else if( all_atoms[atom_lab[nat1+i].second]==all_atoms[atom_lab[j].second] ){ found=true; inum=j; break; }
            }
            // This prevents mistakes being made in colvar setup
            if( found ){ ablocks[0][i]=inum; }
            else { ablocks[0][i]=nat1 + i; }
         }  
     }
  }
  if( mybasemulticolvars.size()>0 ){ 
      for(unsigned i=0;i<mybasedata.size();++i){
          mybasedata[i]->resizeTemporyMultiValues(2); mybasemulticolvars[i]->my_tmp_capacks.resize(2);
      }
  }

  // Copy lists of atoms involved from base multicolvars 
  std::vector<AtomNumber> tmp_atoms;
  for(unsigned i=0;i<mybasemulticolvars.size();++i){
      tmp_atoms=mybasemulticolvars[i]->getAbsoluteIndexes();
      for(unsigned j=0;j<tmp_atoms.size();++j) all_atoms.push_back( tmp_atoms[j] );
  } 
  // Copy atom lists from input
  for(unsigned i=0;i<atoms.size();++i) all_atoms.push_back( atoms[i] );

  // Now make sure we get all the atom positions 
  ActionAtomistic::requestAtoms( all_atoms );
  // And setup dependencies
  for(unsigned i=0;i<mybasemulticolvars.size();++i) addDependency( mybasemulticolvars[i] );

  // Setup underlying ActionWithVessel
  readVesselKeywords();
}

void MultiColvarBase::setAtomsForCentralAtom( const std::vector<bool>& catom_ind ){
  unsigned nat=0; plumed_assert( catom_ind.size()==ablocks.size() );
  for(unsigned i=0;i<catom_ind.size();++i){
      use_for_central_atom[i]=catom_ind[i]; 
      if( use_for_central_atom[i] ) nat++;
  }
  plumed_dbg_assert( nat>0 ); ncentral=nat;
  numberForCentralAtom = 1.0 / static_cast<double>( nat );
}

void MultiColvarBase::turnOnDerivatives(){
  ActionWithValue::turnOnDerivatives();
  needsDerivatives(); 
  forcesToApply.resize( getNumberOfDerivatives() );
} 

void MultiColvarBase::setLinkCellCutoff( const double& lcut, double tcut ){
  plumed_assert( usespecies || ablocks.size()<4 );
  if( tcut<0 ) tcut=lcut;

  if( !linkcells.enabled() ){
     linkcells.setCutoff( lcut ); 
     threecells.setCutoff( tcut );
  } else {
     if( lcut>linkcells.getCutoff() ) linkcells.setCutoff( lcut );
     if( tcut>threecells.getCutoff() ) threecells.setCutoff( tcut ); 
  }
}

double MultiColvarBase::getLinkCellCutoff()  const {
  return linkcells.getCutoff();
}

void MultiColvarBase::setupLinkCells(){
  if( (!usespecies && nblock==0) || !linkcells.enabled() ) return ;
  // Retrieve any atoms that haven't already been retrieved
  for(std::vector<MultiColvarBase*>::iterator p=mybasemulticolvars.begin();p!=mybasemulticolvars.end();++p){
     (*p)->retrieveAtoms();
  }
  retrieveAtoms();

  unsigned iblock;
  if( usespecies ){
      iblock=0; 
  } else if( ablocks.size()<4 ){ 
      iblock=1;  
  } else {
      plumed_error();
  }
 
  // Count number of currently active atoms
  nactive_atoms=0;
  for(unsigned i=0;i<ablocks[iblock].size();++i){
      if( isCurrentlyActive( ablocks[iblock][i] ) ) nactive_atoms++;
  }

  if( nactive_atoms>0 ){
      std::vector<Vector> ltmp_pos( nactive_atoms ); 
      std::vector<unsigned> ltmp_ind( nactive_atoms );

      nactive_atoms=0;
      if( usespecies ){
         for(unsigned i=0;i<ablocks[0].size();++i){
            if( !isCurrentlyActive( ablocks[0][i] ) ) continue; 
            ltmp_ind[nactive_atoms]=ablocks[0][i];
            ltmp_pos[nactive_atoms]=getPositionOfAtomForLinkCells( ltmp_ind[nactive_atoms] );
            nactive_atoms++;
         }
      } else {
         for(unsigned i=0;i<ablocks[1].size();++i){
            if( !isCurrentlyActive( ablocks[1][i] ) ) continue;
            ltmp_ind[nactive_atoms]=i; 
            ltmp_pos[nactive_atoms]=getPositionOfAtomForLinkCells( ablocks[1][i] );
            nactive_atoms++; 
         }
      }

      // Build the lists for the link cells
      linkcells.buildCellLists( ltmp_pos, ltmp_ind, getPbc() );
  }
}

void MultiColvarBase::setupNonUseSpeciesLinkCells( const unsigned& my_always_active ){
  plumed_assert( !usespecies );
  if( nblock==0 || !linkcells.enabled() ) return ;
  deactivateAllTasks();

  if( !uselinkforthree && nactive_atoms>0 ){
     // Get some parallel info
     unsigned stride=comm.Get_size();
     unsigned rank=comm.Get_rank(); 
     if( serialCalculation() ){ stride=1; rank=0; }

     // Ensure we only do tasks where atoms are in appropriate link cells
     std::vector<unsigned> linked_atoms( 1+ablocks[1].size() ); 
     for(unsigned i=rank;i<ablocks[0].size();i+=stride){
         if( !isCurrentlyActive( ablocks[0][i] ) ) continue;
         unsigned natomsper=1; linked_atoms[0]=my_always_active;  // Note we always check atom 0 because it is simpler than changing LinkCells.cpp
         linkcells.retrieveNeighboringAtoms( getPositionOfAtomForLinkCells( ablocks[0][i] ), natomsper, linked_atoms );
         for(unsigned j=0;j<natomsper;++j){
             for(unsigned k=bookeeping(i,linked_atoms[j]).first;k<bookeeping(i,linked_atoms[j]).second;++k) taskFlags[k]=1;
         }
     }
  } else if( nactive_atoms>0 ){ 
     // Get some parallel info
     unsigned stride=comm.Get_size();
     unsigned rank=comm.Get_rank();
     if( serialCalculation() ){ stride=1; rank=0; }

     unsigned nactive_three=0;
     for(unsigned i=0;i<ablocks[2].size();++i){
         if( isCurrentlyActive( ablocks[2][i] ) ) nactive_three++;
     }

     std::vector<Vector> lttmp_pos( nactive_three );
     std::vector<unsigned> lttmp_ind( nactive_three );

     nactive_three=0;
     if( allthirdblockintasks ){
         for(unsigned i=0;i<ablocks[2].size();++i){
             if( !isCurrentlyActive( ablocks[2][i] ) ) continue;
             lttmp_ind[nactive_three]=ablocks[2][i];
             lttmp_pos[nactive_three]=getPositionOfAtomForLinkCells( ablocks[2][i] );
             nactive_three++;
         }
     } else {
         for(unsigned i=0;i<ablocks[2].size();++i){
             if( !isCurrentlyActive( ablocks[2][i] ) ) continue;
             lttmp_ind[nactive_three]=i;
             lttmp_pos[nactive_three]=getPositionOfAtomForLinkCells( ablocks[2][i] );
             nactive_three++;
         }
     }
     // Build the list of the link cells
     threecells.buildCellLists( lttmp_pos, lttmp_ind, getPbc() );

     // Ensure we only do tasks where atoms are in appropriate link cells
     std::vector<unsigned> linked_atoms( 1+ablocks[1].size() );
     std::vector<unsigned> tlinked_atoms( 1+ablocks[2].size() );
     for(unsigned i=rank;i<ablocks[0].size();i+=stride){
         if( !isCurrentlyActive( ablocks[0][i] ) ) continue;
         unsigned natomsper=1; linked_atoms[0]=my_always_active;  // Note we always check atom 0 because it is simpler than changing LinkCells.cpp
         linkcells.retrieveNeighboringAtoms( getPositionOfAtomForLinkCells( ablocks[0][i] ), natomsper, linked_atoms );
         if( allthirdblockintasks ) {
             for(unsigned j=0;j<natomsper;++j){
                 for(unsigned k=bookeeping(i,linked_atoms[j]).first;k<bookeeping(i,linked_atoms[j]).second;++k) taskFlags[k]=1;
             }
         } else {
             unsigned ntatomsper=1; tlinked_atoms[0]=lttmp_ind[0];
             threecells.retrieveNeighboringAtoms( getPositionOfAtomForLinkCells( ablocks[0][i] ), ntatomsper, tlinked_atoms );
             for(unsigned j=0;j<natomsper;++j){
                 for(unsigned k=0;k<ntatomsper;++k) taskFlags[bookeeping(i,linked_atoms[j]).first+tlinked_atoms[k]]=1;
             }
         }
     }
  }
  if( !serialCalculation() ) comm.Sum( taskFlags );
  lockContributors(); 
}

void MultiColvarBase::decodeIndexToAtoms( const unsigned& taskCode, std::vector<unsigned>& atoms ) const {
  plumed_dbg_assert( !usespecies && nblock>0 );
  if( atoms.size()!=decoder.size() ) atoms.resize( decoder.size() );

  unsigned scode = taskCode;
  for(unsigned i=0;i<decoder.size();++i){
      unsigned ind=( scode / decoder[i] );
      atoms[i] = ablocks[i][ind];
      scode -= ind*decoder[i];
  }
}

bool MultiColvarBase::setupCurrentAtomList( const unsigned& taskCode, AtomValuePack& myatoms ) const {
  if( isDensity() ){ 
     myatoms.setNumberOfAtoms( 1 ); myatoms.setAtom( 0, taskCode ); return true; 
  } else if( usespecies ){
     std::vector<unsigned> task_atoms(1); task_atoms[0]=taskCode;
     unsigned natomsper=myatoms.setupAtomsFromLinkCells( task_atoms, getLinkCellPosition(task_atoms), linkcells );
     return natomsper>1;
  } else if( matsums ){
     myatoms.setNumberOfAtoms( getNumberOfAtoms() );
     for(unsigned i=0;i<getNumberOfAtoms();++i) myatoms.setAtom( i, i ); 
  } else if( allthirdblockintasks ){ 
     plumed_dbg_assert( ablocks.size()==3 ); std::vector<unsigned> atoms(2); decodeIndexToAtoms( taskCode, atoms );
     myatoms.setupAtomsFromLinkCells( atoms, getLinkCellPosition(atoms), threecells );
  } else if( nblock>0 ){
     std::vector<unsigned> atoms( ablocks.size() );
     decodeIndexToAtoms( taskCode, atoms ); myatoms.setNumberOfAtoms( ablocks.size() );
     for(unsigned i=0;i<ablocks.size();++i) myatoms.setAtom( i, atoms[i] ); 
  } else {
     myatoms.setNumberOfAtoms( ablocks.size() );
     for(unsigned i=0;i<ablocks.size();++i) myatoms.setAtom( i, ablocks[i][taskCode] ); 
  } 
  return true;
}

void MultiColvarBase::setupActiveTaskSet( std::vector<unsigned>& active_tasks, const std::string& input_label ){
  if( !setup_completed ){ 
      bool justVolumes=false;
      if( usespecies ){
          justVolumes=true;
          for(unsigned i=0;i<getNumberOfVessels();++i){
              vesselbase::StoreDataVessel* mys=dynamic_cast<vesselbase::StoreDataVessel*>( getPntrToVessel(i) );
              if( mys ) continue;
              vesselbase::BridgeVessel* myb=dynamic_cast<vesselbase::BridgeVessel*>( getPntrToVessel(i) );
              if( !myb ){ justVolumes=false; break; }
              ActionVolume* myv=dynamic_cast<ActionVolume*>( myb->getOutputAction() );
              if( !myv ){ justVolumes=false; break; }
          }
      }
      deactivateAllTasks();
      if( justVolumes && mydata ){
          if( mydata->getNumberOfDataUsers()==0 ) justVolumes=false;

          for(unsigned i=0;i<mydata->getNumberOfDataUsers();++i){
              MultiColvarBase* myu=dynamic_cast<MultiColvarBase*>( mydata->getDataUser(i) );
              if( myu ){
                  myu->setupActiveTaskSet( taskFlags, getLabel() );
              } else {
                  for(unsigned i=0;i<getFullNumberOfTasks();++i) taskFlags[i]=1;
              }
          }
      }
      if( justVolumes ){
          for(unsigned j=0;j<getNumberOfVessels();++j){
              vesselbase::BridgeVessel* myb=dynamic_cast<vesselbase::BridgeVessel*>( getPntrToVessel(j) );
              if( !myb ) continue ;
              ActionVolume* myv=dynamic_cast<ActionVolume*>( myb->getOutputAction() );
              if( !myv ) continue ;
              myv->retrieveAtoms(); myv->setupRegions();
              
              for(unsigned i=0;i<getFullNumberOfTasks();++i){
                 if( myv->inVolumeOfInterest(i) ) taskFlags[i]=1;
              }
          }
      } else { 
          for(unsigned i=0;i<getFullNumberOfTasks();++i) taskFlags[i]=1;
      } 

      // Now activate all this class
      lockContributors();
      // Setup the link cells
      setupLinkCells();  
      // Ensures that setup is not performed multiple times during one cycle
      setup_completed=true;
  }

  // And activate the tasks in input action
  if( getLabel()!=input_label ){
      int input_code=-1;
      for(unsigned i=0;i<mybasemulticolvars.size();++i){
          if( mybasemulticolvars[i]->getLabel()==input_label ){ input_code=i+1; break; }
      }

      MultiValue my_tvals( getNumberOfQuantities(), getNumberOfDerivatives() ); 
      AtomValuePack mytmp_atoms( my_tvals, this );   
      for(unsigned i=0;i<getFullNumberOfTasks();++i){
          if( !taskIsCurrentlyActive(i) ) continue;
          setupCurrentAtomList( getTaskCode(i), mytmp_atoms );
          for(unsigned j=0;j<mytmp_atoms.getNumberOfAtoms();++j){
              unsigned itask=mytmp_atoms.getIndex(j);
              if( atom_lab[itask].first==input_code ) active_tasks[ atom_lab[itask].second ]=1;   
          }
      }
  }
}

bool MultiColvarBase::filtersUsedAsInput(){
  bool inputAreFilters=false;
  for(unsigned i=0;i<mybasemulticolvars.size();++i){
      MultiColvarFilter* myfilt=dynamic_cast<MultiColvarFilter*>( mybasemulticolvars[i] );
      if( myfilt || mybasemulticolvars[i]->filtersUsedAsInput() ) inputAreFilters=true;
  }
  return inputAreFilters;
}

void MultiColvarBase::calculate(){ 
  // Recursive function that sets up tasks
  setupActiveTaskSet( taskFlags, getLabel() );

  // Check for filters and rerun setup of link cells if there are any
  if( mybasemulticolvars.size()>0 && filtersUsedAsInput() ) setupLinkCells();

  //  Setup the link cells if we are not using species
  if( !usespecies && ablocks.size()>1 ){
     // This loop finds the first active atom, which is always checked because
     // of a peculiarity in linkcells
     unsigned first_active;
     for(unsigned i=0;i<ablocks[0].size();++i){
        if( !isCurrentlyActive( ablocks[1][i] ) ) continue;
        else {
           first_active=i; break;
        }
     }
     setupNonUseSpeciesLinkCells( first_active );
  }
  // And run all tasks
  runAllTasks();
}

void MultiColvarBase::calculateNumericalDerivatives( ActionWithValue* a ){
  if( mybasemulticolvars.size()>0 ) plumed_merror("cannot calculate numerical derivatives for this quantity");
  calculateAtomicNumericalDerivatives( this, 0 );
}

void MultiColvarBase::prepare(){
  setup_completed=false; atomsWereRetrieved=false;
}

void MultiColvarBase::retrieveAtoms(){
  if( !atomsWereRetrieved ){ ActionAtomistic::retrieveAtoms(); atomsWereRetrieved=true; }
}

void MultiColvarBase::mergeInputDerivatives( const unsigned& ival, const unsigned& start, const unsigned& end,
                                             const unsigned& jatom, const std::vector<double>& der,
                                             MultiValue& myder, AtomValuePack& myatoms ) const { 
  MultiValue& myvals=myatoms.getUnderlyingMultiValue();
  plumed_dbg_assert( ival<myatoms.getUnderlyingMultiValue().getNumberOfValues() );
  plumed_dbg_assert( start<myder.getNumberOfValues() && end<=myder.getNumberOfValues() );
  plumed_dbg_assert( der.size()==myder.getNumberOfValues() && jatom<myatoms.getNumberOfAtoms() );
  // Convert input atom to local index
  unsigned katom = myatoms.getIndex( jatom ); plumed_dbg_assert( katom<atom_lab.size() ); plumed_dbg_assert( atom_lab[katom].first>0 );
  // Find base colvar
  unsigned mmc=atom_lab[katom].first - 1; plumed_dbg_assert( mybasemulticolvars[mmc]->taskIsCurrentlyActive( atom_lab[katom].second ) );
  // Get start of indices for this atom
  unsigned basen=0; for(unsigned i=0;i<mmc;++i) basen+=mybasemulticolvars[i]->getNumberOfDerivatives() - 9;
  plumed_dbg_assert( basen%3==0 ); // Check the number of atoms is consistent with input derivatives
  unsigned virbas = myvals.getNumberOfDerivatives()-9;
  for(unsigned j=0;j<myder.getNumberActive();++j){
     unsigned jder=myder.getActiveIndex(j);
     if( jder<mybasemulticolvars[mmc]->getNumberOfDerivatives()-9 ){
         unsigned kder=basen+jder;
         for(unsigned icomp=start;icomp<end;++icomp){
             myvals.addDerivative( ival, kder, der[icomp]*myder.getDerivative( icomp, jder ) );
         }
     } else {
         unsigned kder=virbas + (jder - mybasemulticolvars[mmc]->getNumberOfDerivatives() + 9);
         for(unsigned icomp=start;icomp<end;++icomp){
             myvals.addDerivative( ival, kder, der[icomp]*myder.getDerivative( icomp, jder ) );
         }
     }
  }
}

void MultiColvarBase::splitInputDerivatives( const unsigned& ival, const unsigned& start, const unsigned& end,
                                             const unsigned& jatom, const std::vector<double>& der,
                                             MultiValue& myder, AtomValuePack& myatoms ) const {
  MultiValue& myvals=myatoms.getUnderlyingMultiValue();
  plumed_dbg_assert( ival<myder.getNumberOfValues() );
  plumed_dbg_assert( start<myvals.getNumberOfValues() && end<=myvals.getNumberOfValues() );
  plumed_dbg_assert( der.size()==myatoms.getUnderlyingMultiValue().getNumberOfValues() && jatom<myatoms.getNumberOfAtoms() );
  // Convert input atom to local index
  unsigned katom = myatoms.getIndex( jatom ); plumed_dbg_assert( katom<atom_lab.size() ); plumed_dbg_assert( atom_lab[katom].first>0 );
  // Find base colvar
  unsigned mmc=atom_lab[katom].first - 1; plumed_dbg_assert( mybasemulticolvars[mmc]->taskIsCurrentlyActive( atom_lab[katom].second ) );
  // Get start of indices for this atom
  unsigned basen=0; for(unsigned i=0;i<mmc;++i) basen+=mybasemulticolvars[i]->getNumberOfDerivatives() - 9;
  plumed_dbg_assert( basen%3==0 ); // Check the number of atoms is consistent with input derivatives
  unsigned virbas = myvals.getNumberOfDerivatives()-9;
  for(unsigned j=0;j<myder.getNumberActive();++j){
     unsigned jder=myder.getActiveIndex(j);
     if( jder<mybasemulticolvars[mmc]->getNumberOfDerivatives()-9 ){
<<<<<<< HEAD
         unsigned kder=basen+jder;
=======
         unsigned kder=basen+jder; plumed_assert( kder<myvals.getNumberOfDerivatives() );
>>>>>>> c3cfadc6
         for(unsigned icomp=start;icomp<end;++icomp){
             myvals.addDerivative( icomp, kder, der[icomp]*myder.getDerivative( ival, jder ) );
         }
     } else {
         unsigned kder=virbas + (jder - mybasemulticolvars[mmc]->getNumberOfDerivatives() + 9);
         for(unsigned icomp=start;icomp<end;++icomp){
             myvals.addDerivative( icomp, kder, der[icomp]*myder.getDerivative( ival, jder ) );
<<<<<<< HEAD
         }
     }
  }
}
=======
         } 
     }     
  }
}    
>>>>>>> c3cfadc6

void MultiColvarBase::addComDerivatives( const int& ival, const unsigned& iatom, const Vector& der, multicolvar::AtomValuePack& myatoms ) const {
  plumed_dbg_assert( ival<static_cast<int>(myatoms.getUnderlyingMultiValue().getNumberOfValues()) && iatom<myatoms.getNumberOfAtoms() );
  // Convert input atom to local index
  unsigned katom = myatoms.getIndex( iatom ); plumed_dbg_assert( atom_lab[katom].first>0 );
  // Find base colvar
  unsigned mmc = atom_lab[katom].first - 1; plumed_dbg_assert( mybasemulticolvars[mmc]->taskIsCurrentlyActive( atom_lab[katom].second ) );
  if( usespecies && iatom==0 ){ myatoms.addComDerivatives( ival, der, mybasemulticolvars[mmc]->my_tmp_capacks[0] ); return; }

  // Get start of indices for this atom
  unsigned basen=0; for(unsigned i=0;i<mmc;++i) basen+=(mybasemulticolvars[i]->getNumberOfDerivatives() - 9) / 3;
  mybasemulticolvars[mmc]->getCentralAtomPack( basen, atom_lab[katom].second, mybasemulticolvars[mmc]->my_tmp_capacks[1] );
  myatoms.addComDerivatives( ival, der, mybasemulticolvars[mmc]->my_tmp_capacks[1] );
}

void MultiColvarBase::getInputData( const unsigned& ind, const bool& normed, 
                                    const multicolvar::AtomValuePack& myatoms, 
                                    std::vector<double>& orient ) const {
  // Converint input atom to local index
  unsigned katom = myatoms.getIndex(ind); plumed_dbg_assert( atom_lab[katom].first>0 ); 
  // Find base colvar
  unsigned mmc = atom_lab[katom].first - 1; plumed_dbg_assert( mybasemulticolvars[mmc]->taskIsCurrentlyActive( atom_lab[katom].second ) );
  // Check if orient is the correct size
  if( orient.size()!=mybasemulticolvars[mmc]->getNumberOfQuantities() ) orient.resize( mybasemulticolvars[mmc]->getNumberOfQuantities() ); 
  // Retrieve the value 
  mybasedata[mmc]->retrieveValueWithIndex( atom_lab[katom].second, normed, orient );
}

MultiValue& MultiColvarBase::getInputDerivatives( const unsigned& iatom, const bool& normed, const multicolvar::AtomValuePack& myatoms ) const {
  // Converint input atom to local index
  unsigned katom = myatoms.getIndex(iatom); plumed_dbg_assert( atom_lab[katom].first>0 ); 
  // Find base colvar
  unsigned mmc = atom_lab[katom].first - 1; plumed_dbg_assert( mybasemulticolvars[mmc]->taskIsCurrentlyActive( atom_lab[katom].second ) );
  if( usespecies && !normed && iatom==0 ) return mybasedata[mmc]->getTemporyMultiValue(0);

  unsigned oval=0; if( iatom>0 ) oval=1;
  MultiValue& myder=mybasedata[mmc]->getTemporyMultiValue(oval); 
  if( myder.getNumberOfValues()!=mybasemulticolvars[mmc]->getNumberOfQuantities() ||
      myder.getNumberOfDerivatives()!=mybasemulticolvars[mmc]->getNumberOfDerivatives() ){
      myder.resize( mybasemulticolvars[mmc]->getNumberOfQuantities(), mybasemulticolvars[mmc]->getNumberOfDerivatives() );
  }  
  mybasedata[mmc]->retrieveDerivatives( atom_lab[katom].second, normed, myder );
  return myder;
}

void MultiColvarBase::accumulateSymmetryFunction( const int& ival, const unsigned& iatom, const double& val, const Vector& der, const Tensor& vir, multicolvar::AtomValuePack& myatoms ) const {
  plumed_dbg_assert( usespecies ); unsigned katom=myatoms.getIndex(0), jatom=myatoms.getIndex(iatom);
  double weight0=1.0; if( atom_lab[katom].first>0 ) weight0=mybasedata[atom_lab[katom].first-1]->retrieveWeightWithIndex( atom_lab[katom].second );
  double weighti=1.0; if( atom_lab[jatom].first>0 ) weighti=mybasedata[atom_lab[jatom].first-1]->retrieveWeightWithIndex( atom_lab[jatom].second );
  // Accumulate the value
  if( ival<0 ) myatoms.getUnderlyingMultiValue().addTemporyValue( weight0*weighti*val );
  else myatoms.addValue( ival, weight0*weighti*val ); 

  // Return if we don't need derivatives
  if( doNotCalculateDerivatives() ) return ;
  // And virial
  if( ival<0 ) myatoms.addTemporyBoxDerivatives( weight0*weighti*vir ); 
  else myatoms.addBoxDerivatives( ival, weight0*weighti*vir );

  // Add derivatives of central atom
  if( atom_lab[katom].first>0 ){
      addComDerivatives( ival, 0, -weight0*weighti*der, myatoms );      
      std::vector<double> tmpder( mybasemulticolvars[atom_lab[katom].first - 1]->getNumberOfQuantities(), 0. );
      tmpder[0]=weighti*val; mergeInputDerivatives( ival, 0, 1, 0, tmpder, getInputDerivatives(0, false, myatoms), myatoms );
  } else {
      if( ival<0 ) myatoms.addTemporyAtomsDerivatives( 0, -der );
      else myatoms.addAtomsDerivatives( ival, 0, -der );
  }
  // Add derivatives of atom in coordination sphere
  if( atom_lab[jatom].first>0 ){
      addComDerivatives( ival, iatom, weight0*weighti*der, myatoms ); 
      std::vector<double> tmpder( mybasemulticolvars[atom_lab[katom].first - 1]->getNumberOfQuantities(), 0. ); 
      tmpder[0]=weight0*val; mergeInputDerivatives( ival, 0, 1, iatom, tmpder, getInputDerivatives(iatom, false, myatoms), myatoms );
  } else {
      if( ival<0 ) myatoms.addTemporyAtomsDerivatives( iatom, der );
      else myatoms.addAtomsDerivatives( ival, iatom, der );
  }
}

void MultiColvarBase::addAtomDerivatives( const int& ival, const unsigned& iatom, const Vector& der, multicolvar::AtomValuePack& myatoms ) const {
  if( doNotCalculateDerivatives() ) return ;
  unsigned jatom=myatoms.getIndex(iatom);

  if( atom_lab[jatom].first>0 ){
      addComDerivatives( ival, iatom, der, myatoms );
  } else {
      if( ival<0 ) myatoms.addTemporyAtomsDerivatives( iatom, der );
      else myatoms.addAtomsDerivatives( ival, iatom, der );
  }
}

double MultiColvarBase::calculateWeight( const unsigned& current, const double& weight, AtomValuePack& myvals ) const {
  return 1.0;
}

void MultiColvarBase::performTask( const unsigned& task_index, const unsigned& current, MultiValue& myvals ) const {
  AtomValuePack myatoms( myvals, this );
  // Retrieve the atom list
  if( !setupCurrentAtomList( current, myatoms ) ) return;
  // Get weight due to dynamic groups
  double weight = 1.0; 
  if( !matsums ){
      for(unsigned i=0;i<myatoms.getNumberOfAtoms();++i){
          if( atom_lab[myatoms.getIndex(i)].first==0 ) continue;
          // Only need to do first two atoms for thigns like TopologyMatrix, HbondMatrix, Bridge and so on
          if( allthirdblockintasks && i>1 ) break;
          unsigned mmc = atom_lab[myatoms.getIndex(i)].first - 1;
          weight *= mybasedata[mmc]->retrieveWeightWithIndex( atom_lab[myatoms.getIndex(i)].second );
      } 
  } else if( usespecies ){
      if( atom_lab[myatoms.getIndex(0)].first>0 ){
          if( mybasedata[atom_lab[myatoms.getIndex(0)].first-1]->retrieveWeightWithIndex( atom_lab[myatoms.getIndex(0)].second )<epsilon ) weight=0.;
      }
  }
  // Do a quick check on the size of this contribution  
  double multweight = calculateWeight( current, weight, myatoms ); 
  if( weight*multweight<getTolerance() ){
     updateActiveAtoms( myatoms );
     return;   
  }
  myatoms.setValue( 0 , weight*multweight );
  // Deal with derivatives of weights due to dynamic groups
  if( !matsums && !doNotCalculateDerivatives() && mybasemulticolvars.size()>0 ){
      MultiValue& outder=myatoms.getUnderlyingMultiValue(); MultiValue myder(0,0);
      for(unsigned i=0;i<myatoms.getNumberOfAtoms();++i){
         // Neglect any atoms without differentiable weights
         if( atom_lab[myatoms.getIndex(i)].first==0 ) continue;

         // Retrieve derivatives
         unsigned mmc = atom_lab[myatoms.getIndex(i)].first - 1;
         if( myder.getNumberOfValues()!=mybasemulticolvars[mmc]->getNumberOfQuantities() || myder.getNumberOfDerivatives()!=mybasemulticolvars[mmc]->getNumberOfDerivatives() ){
             myder.resize( mybasemulticolvars[mmc]->getNumberOfQuantities(), mybasemulticolvars[mmc]->getNumberOfDerivatives() );
         }
         mybasedata[mmc]->retrieveDerivatives( atom_lab[myatoms.getIndex(i)].second, false, myder );

         // Retrieve the prefactor (product of all other weights)
         double prefactor = multweight*weight / mybasedata[mmc]->retrieveWeightWithIndex( atom_lab[myatoms.getIndex(i)].second );
         // And accumulate the derivatives 
         for(unsigned j=0;j<myder.getNumberActive();++j){ unsigned jder=myder.getActiveIndex(j); outder.addDerivative( 0, jder, prefactor*myder.getDerivative(0,jder) ); }
         myder.clearAll();
      }
  }
  // Retrieve derivative stuff for central atom
  if( !doNotCalculateDerivatives() ){
      if( usespecies && mybasemulticolvars.size()>0 && atom_lab[myatoms.getIndex(0)].first>0 ){
          unsigned mmc = atom_lab[0].first - 1;
          MultiValue& myder=mybasedata[mmc]->getTemporyMultiValue(0);
          if( myder.getNumberOfValues()!=mybasemulticolvars[mmc]->getNumberOfQuantities() ||
              myder.getNumberOfDerivatives()!=mybasemulticolvars[mmc]->getNumberOfDerivatives() ){
                  myder.resize( mybasemulticolvars[mmc]->getNumberOfQuantities(), mybasemulticolvars[mmc]->getNumberOfDerivatives() );
          }
          mybasedata[mmc]->retrieveDerivatives( atom_lab[myatoms.getIndex(0)].second, false, myder );
          unsigned basen=0; for(unsigned i=0;i<mmc;++i) basen+=mybasemulticolvars[i]->getNumberOfDerivatives() - 9;
          mybasemulticolvars[mmc]->getCentralAtomPack( basen, atom_lab[myatoms.getIndex(0)].second,  mybasemulticolvars[mmc]->my_tmp_capacks[0] );
      }
  }
  // Compute everything
  double vv=compute( task_index, myatoms ); updateActiveAtoms( myatoms );
  myatoms.setValue( 1, vv );
  return;
}

void MultiColvarBase::updateActiveAtoms( AtomValuePack& myatoms ) const {
  if( mybasemulticolvars.size()==0 ) myatoms.updateUsingIndices();
  else myatoms.updateDynamicList();
}

Vector MultiColvarBase::getCentralAtomPos( const unsigned& taskIndex ){
  unsigned curr=getTaskCode( taskIndex );

  if( usespecies || isDensity() ){
     return getPositionOfAtomForLinkCells(curr);
  } else if( nblock>0 ){
     // double factor=1.0/static_cast<double>( ablocks.size() );
     Vector mypos; mypos.zero(); 
     std::vector<unsigned> atoms( ablocks.size() ); decodeIndexToAtoms( curr, atoms );
     for(unsigned i=0;i<ablocks.size();++i){
         if( use_for_central_atom[i] ) mypos+=numberForCentralAtom*getPositionOfAtomForLinkCells(atoms[i]); 
     }
     return mypos;
  } else {
     Vector mypos; mypos.zero();
     for(unsigned i=0;i<ablocks.size();++i){
         if( use_for_central_atom[i] ) mypos+=numberForCentralAtom*getPositionOfAtomForLinkCells(ablocks[i][curr]);
     }
     return mypos;
  }
}

void MultiColvarBase::getCentralAtomPack( const unsigned& basn, const unsigned& taskIndex, CatomPack& mypack ){
  unsigned curr=getTaskCode( taskIndex );

  if(usespecies){
     if( mypack.getNumberOfAtomsWithDerivatives()!=1 ) mypack.resize(1);
     mypack.setIndex( 0, basn + curr );
     mypack.setDerivative( 0, Tensor::identity() );
  } else if( nblock>0 ){
     if( mypack.getNumberOfAtomsWithDerivatives()!=ncentral ) mypack.resize(ncentral); 
     unsigned k=0;
     std::vector<unsigned> atoms( ablocks.size() ); decodeIndexToAtoms( curr, atoms );
     for(unsigned i=0;i<ablocks.size();++i){
         if( use_for_central_atom[i] ){
             mypack.setIndex( k, basn + atoms[i] );
             mypack.setDerivative( k, numberForCentralAtom*Tensor::identity() );
             k++;
         }
     }
  } else {
     if( mypack.getNumberOfAtomsWithDerivatives()!=ncentral ) mypack.resize(ncentral); 
     unsigned k=0;
     for(unsigned i=0;i<ablocks.size();++i){
         if( use_for_central_atom[i] ){
             mypack.setIndex( k, basn + ablocks[i][curr] );
             mypack.setDerivative( k, numberForCentralAtom*Tensor::identity() );
             k++;
         }
     }
  }
} 

Vector MultiColvarBase::getSeparation( const Vector& vec1, const Vector& vec2 ) const {
  if(usepbc){ return pbcDistance( vec1, vec2 ); }
  else{ return delta( vec1, vec2 ); }
}

void MultiColvarBase::applyPbc(std::vector<Vector>& dlist, unsigned int max_index) const {
   if (usepbc) pbcApply(dlist, max_index);
}

void MultiColvarBase::apply(){
  if( getForcesFromVessels( forcesToApply ) ) setForcesOnAtoms( forcesToApply );
}
     
}
}<|MERGE_RESOLUTION|>--- conflicted
+++ resolved
@@ -832,11 +832,7 @@
   for(unsigned j=0;j<myder.getNumberActive();++j){
      unsigned jder=myder.getActiveIndex(j);
      if( jder<mybasemulticolvars[mmc]->getNumberOfDerivatives()-9 ){
-<<<<<<< HEAD
-         unsigned kder=basen+jder;
-=======
          unsigned kder=basen+jder; plumed_assert( kder<myvals.getNumberOfDerivatives() );
->>>>>>> c3cfadc6
          for(unsigned icomp=start;icomp<end;++icomp){
              myvals.addDerivative( icomp, kder, der[icomp]*myder.getDerivative( ival, jder ) );
          }
@@ -844,17 +840,10 @@
          unsigned kder=virbas + (jder - mybasemulticolvars[mmc]->getNumberOfDerivatives() + 9);
          for(unsigned icomp=start;icomp<end;++icomp){
              myvals.addDerivative( icomp, kder, der[icomp]*myder.getDerivative( ival, jder ) );
-<<<<<<< HEAD
-         }
-     }
-  }
-}
-=======
-         } 
-     }     
-  }
-}    
->>>>>>> c3cfadc6
+         }
+     }
+  }
+}
 
 void MultiColvarBase::addComDerivatives( const int& ival, const unsigned& iatom, const Vector& der, multicolvar::AtomValuePack& myatoms ) const {
   plumed_dbg_assert( ival<static_cast<int>(myatoms.getUnderlyingMultiValue().getNumberOfValues()) && iatom<myatoms.getNumberOfAtoms() );
