--- conflicted
+++ resolved
@@ -94,15 +94,7 @@
 class Angles : public ActionShortcut {
 public:
   explicit Angles(const ActionOptions&);
-<<<<<<< HEAD
   static void registerKeywords( Keywords& keys );
-=======
-/// Updates neighbor list
-  double compute( const unsigned& tindex, AtomValuePack& ) const override;
-/// Returns the number of coordinates of the field
-  double calculateWeight( const unsigned& taskCode, const double& weight, AtomValuePack& ) const override;
-  bool isPeriodic() override { return false; }
->>>>>>> 5a9bc5a3
 };
 
 PLUMED_REGISTER_ACTION(Angles,"ANGLES")
