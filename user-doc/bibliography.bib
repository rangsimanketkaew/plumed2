%% This BibTeX bibliography file was created using BibDesk.
%% http://bibdesk.sourceforge.net/


%% Created for Massimiliano  Bonomi at 2009-02-07 09:32:24 +0100 


%% Saved with string encoding Unicode (UTF-8) 


@string{acmcs = {ACM Comp. Surv.}}

@string{acmtoplas = {ACM Trans. on Programming Languages and Systems}}

@string{addressvpi = {Blacksburg, VA  24061-0106}}

@string{as = {Applied Statistics}}

@article{plumed2,
  author={Gareth A. Tribello and Massimiliano Bonomi and Davide Branduardi and Carlo Camilloni and Giovanni Bussi},
  title={PLUMED 2: New feathers for an old bird},
  journal={Comput.~Phys.~Commun.},
  volume=185,
  number=2,
  pages={604--613},
  year=2014
}


@webpage{grometa}

@article{Vymetal:2011gv,
author = {Vym{\v e}tal, Ji{\v r}{\'\i} and Vondr{\'a}{\v s}ek, Ji{\v r}{\'\i}},
title = {{Gyration- and Inertia-Tensor-Based Collective Coordinates for Metadynamics. Application on the Conformational Behavior of Polyalanine Peptides and Trp-Cage Folding}},
journal = {J. Phys. Chem. A},
year = {2011},
pages = {110930112611005},
}

@article{tribello-recon,
   author = {Gareth A. Tribello and Michele Ceriotti and Michele Parrinello}, 
   title = {{A self-learning algorithm for biased molecular dynamics}}, 
   volume = {107}, 
   number = {41}, 
   pages = {17509-17514}, 
   year = {2010}, 
   journal = {Proc. Natl. Acad. Sci. USA}
}

@article{field-cvs,
author = {Tribello, Gareth A. and Ceriotti, Michele and Parrinello, Michele},
title = {Using sketch-map coordinates to analyze and bias molecular dynamics simulations},
volume = {109},
number = {14}, 
pages = {5196-5201},
year = {2012},
doi = {10.1073/pnas.1201152109}, 
abstract ={When examining complex problems, such as the folding of proteins, coarse grained descriptions of the system drive our investigation and help us to rationalize the results. Oftentimes collective variables (CVs), derived through some chemical intuition about the process of interest, serve this purpose. Because finding these CVs is the most difficult part of any investigation, we recently developed a dimensionality reduction algorithm, sketch-map, that can be used to build a low-dimensional map of a phase space of high-dimensionality. In this paper we discuss how these machine-generated CVs can be used to accelerate the exploration of phase space and to reconstruct free-energy landscapes. To do so, we develop a formalism in which high-dimensional configurations are no longer represented by low-dimensional position vectors. Instead, for each configuration we calculate a probability distribution, which has a domain that encompasses the entirety of the low-dimensional space. To construct a biasing potential, we exploit an analogy with metadynamics and use the trajectory to adaptively construct a repulsive, history-dependent bias from the distributions that correspond to the previously visited configurations. This potential forces the system to explore more of phase space by making it desirable to adopt configurations whose distributions do not overlap with the bias. We apply this algorithm to a small model protein and succeed in reproducing the free-energy surface that we obtain from a parallel tempering calculation.},
URL = {http://www.pnas.org/content/109/14/5196.abstract},
eprint = {http://www.pnas.org/content/109/14/5196.full.pdf+html},
journal = {Proceedings of the National Academy of Sciences}
}

@article{lj-recon,
title = {Exploring the free energy surfaces of clusters using reconnaissance metadynamics},
publisher = {AIP},
year = {2011},
volume = {135},
number = {11},
pages = {114109},
author = {Gareth A. Tribello and Jérôme Cuny and Hagai Eshet and Michele Parrinello},
journal = { J. Chem. Phys. }
}

@article{camilloni_protG,
	Author = {Carlo Camilloni and Davide Provasi and Guido Tiana and Ricardo A. Broglia},
	Journal = {Proteins},
	Pages = {1647},
	Title = {Exploring the protein {G} helix free-energy surface by solute tempering metadynamics},
	Volume = {71},
	Year = {2008}}

@article{Crooks98,
	Author = {GE Crooks},
	Journal = {J. Stat. Phys.},
	Month = {Jan},
	Number = {5-6},
	Pages = {1481--1487},
	Title = {Nonequilibrium measurements of free energy differences for microscopically reversible Markovian systems},
	Volume = {90},
	Year = {1998}}

@article{torda,
	Author = {A.E. Torda and W.F. VanGunsteren},
	Journal = {J. Comput. Chem.},
	Number = {12},
	Pages = {1331-1340},
	Title = {Algorithm for clustering molecular dynamics configurations},
	Volume = {15},
	Year = {1994}}

@article{havel,
	Author = {T.F. Havel},
	Journal = {Biopolymers},
	Pages = {1565-1585},
	Title = {The Sampling Properties of Some Distance Geometry Algorithms Applied to Unconstrained Polypeptide Chains: A Study of 1830 Independently Computed Conformations},
	Volume = {29},
	Year = {1990}}

@article{dlpoly,
	Author = {W. Smith and C.W. Yong and P.M. Rodger},
	Journal = {Mol. Simulat.},
	Pages = {385-471},
	Volume = {28},
	Year = {2002}}

@article{torrie-valleau,
	Author = {G.M. Torrie and J.P. Valleau},
	Journal = { J. Comput. Phys.},
	Pages = {187-199},
	Title = {Nonphysical sampling distributions in Monte Carlo free energy estimation: Umbrella sampling },
	Volume = {23},
	Year = {1977}}

@article{hoover,
	Author = {W.G. Hoover},
	Journal = {Physical Review A},
	Month = {Jan},
	Title = {Constant-pressure equations of motion},
	Year = {1986}}

@article{verlet,
	Author = {L. Verlet},
	Journal = {Phys. Rev.},
	Number = {1},
	Pages = {98-103},
	Title = {Computer ``experiments'' on classical fluids. I. Thermodynamical properties of Lennard-Jones molecules},
	Volume = {159},
	Year = {1967}}

@article{martyna-tuckerman,
	Author = {M. Tuckerman and B. J. Berne and G. J. Martyna},
	Journal = {J. Chem. Phys.},
	Number = {3},
	Pages = {1990-2001},
	Title = {Reversible multiple time scale molecular dynamics},
	Volume = {97},
	Year = {1992}}

@article{berendsen,
	Author = {H. J. C. Berendsen and J. P. M. Postma and W. F. van Gunsteren and A. DiNola and J. R. Haak},
	Journal = {J. Chem. Phys.},
	Number = {8},
	Pages = {3684-3690},
	Title = {Molecular dynamics with coupling to an external bath},
	Volume = {81},
	Year = {1984}}

@article{andersen,
	Author = {H.C. Andersen },
	Journal = {J. Chem. Phys.},
	Pages = {2384-2393},
	Title = {Molecular dynamics at constant pressure and/or temperature},
	Volume = {72},
	Year = {1980}}

@article{bussi_langevin,
	Author = {Giovanni Bussi and Michele Parrinello},
	Journal = {PHYSICAL REVIEW E},
	Number = {5},
	Title = {Accurate sampling using Langevin dynamics},
	Volume = {75},
	Year = {2007}}

@article{metropolis,
	Author = {N Metropolis and A Rosenbluth and M Rosenbluth},
	Journal = {The Journal of Chemical Physics},
	Month = {Jan},
	Title = {Equation of State Calculations by Fast Computing Machines},
	Year = {1953}}

@book{frenkelsmit,
	Author = {D. Frenkel and B. Smit},
	Publisher = {Academic Press},
	Title = {Understanding molecular simulation},
	Year = {1996}}

@book{chandler,
	Author = {D. Chandler},
	Publisher = {Oxford University Press},
	Title = {Introduction to modern statistical mechanics},
	Year = {1987}}

@article{pdb,
	Author = {H.M. Berman and J. Westbrook and Z. Feng and G. Gilliland and T.N. Bhat and H. Weissig and I.N. Shindyalov and P.E. Bourne },
	Journal = {Nucl. Ac. Res.},
	Pages = {235-242},
	Title = {The Protein Data Bank},
	Volume = {28},
	Year = {2000}}

@inbook{CHARMMFF,
	Author = {MacKerel Jr., A.D. and Brooks III, C.L. and Nilsson, L. and Roux, B. and Won, Y. and Karplus, M.},
	Editor = {P. v. R. Schleyer et al.},
	Pages = {271-277},
	Publisher = {John Wiley \& Sons: Chichester},
	Series = {The Encyclopedia of Computational Chemistry},
	Title = {CHARMM: The Energy Function and Its Parameterization with an Overview of the Program},
	Volume = {1},
	Year = {1998}}

@article{opls_protein,
	Author = {R Friesner and J Tirado-Rives and W Jorgensen},
	Journal = {JOURNAL OF PHYSICAL CHEMISTRY B},
	Month = {Jan},
	Title = {Evaluation and Reparametrization of the OPLS-AA Force Field for Proteins via Comparison with {\ldots}},
	Year = {2001}}

@article{gromos2,
	Author = {C Oostenbrink and A Villa and A Mark and W Van Gunsteren},
	Journal = {Journal of computational chemistry},
	Month = {Jan},
	Title = {{\ldots} Force Field Based on the Free Enthalpy of Hydration and Solvation: The GROMOS Force-Field Parameter {\ldots}},
	Year = {2004}}

@article{gromos1,
	Author = {L.D. Schuler and  X. Daura and W.F. van Gunsteren},
	Journal = {J. Comput. Chem.},
	Number = {11},
	Pages = {1205-1218},
	Title = {An improved GROMOS96 force field for aliphatic hydrocarbons in the condensed phase},
	Volume = {22},
	Year = {2001}}

@article{anfinsen,
	Author = {M. Sela and F. H. White Jr  and C. B. Anfinsen},
	Journal = {Science},
	Pages = {691-2},
	Title = {Reductive Cleavage of Disulfide Bridges in Ribonuclease.},
	Volume = {125},
	Year = {1957}}

@article{maragliano_ta,
	Author = {Luca Maragliano and Eric Vanden-Eijnden},
	Journal = {Chem Phys Lett},
	Month = {Jan},
	Pages = {168--175},
	Title = {A temperature accelerated method for sampling free energy and determining reaction pathways in rare events simulations},
	Volume = {426},
	Year = {2006}}

@article{moroni_tis,
	Author = {D Moroni and TS van Erp and PG Bolhuis},
	Journal = {Phy.s Rev. E},
	Month = {Jan},
	Pages = {--},
	Title = {Simultaneous computation of free energies and kinetics of rare events},
	Volume = {71},
	Year = {2005}}

@article{caflisch_network,
	Author = {D Gfeller and P De Los Rios and A Caflisch and F Rao},
	Journal = {P. Natl. Acad. Sci. Usa},
	Month = {Jan},
	Pages = {1817--1822},
	Title = {Complex network analysis of free-energy landscapes},
	Volume = {104},
	Year = {2007}}

@article{vendruscolo_cmap,
	Author = {M Vendruscolo and R Najmanovich and E Domany},
	Journal = {Phys. Rev. Lett.},
	Month = {Jan},
	Pages = {656--659},
	Title = {Protein folding in contact map space},
	Volume = {82},
	Year = {1999}}

@article{clementi_nonlinear,
	Author = {Payel Das and Mark Moll and Hernan Stamati and Lydia E Kavraki and Cecilia Clementi},
	Journal = {P. Natl. Acad. Sci. Usa},
	Month = {Jan},
	Pages = {9885--9890},
	Title = {Low-dimensional, free-energy landscapes of protein-folding reactions by nonlinear dimensionality reduction},
	Volume = {103},
	Year = {2006}}

@article{mousseau,
	Author = {Guanghong Wei and Normand Mousseau and Philippe Derreumaux},
	Journal = {Proteins},
	Month = {Aug},
	Number = {3},
	Pages = {464--74},
	Title = {Complex folding pathways in a simple beta-hairpin},
	Volume = {56},
	Year = {2004}}

@article{max1,
	Author = {Bonomi, M and Gervasio, FL and Tiana, G and Provasi, D and Broglia, RA and Parrinello, M},
	Journal = {Biophys J},
	Title = {Insight into the folding inhibition of HIV-1 Protease by a small peptide.},
	Year = {2007}}

@article{bussi_xc,
	Author = {Giovanni Bussi and Francesco Luigi Gervasio and Alessandro Laio and Michele Parrinello},
	Journal = {J. Am. Chem. Soc. },
	Number = {41},
	Pages = {13435--41},
	Title = {Free-energy landscape for beta hairpin folding from combined parallel tempering and metadynamics},
	Volume = {128},
	Year = {2006}}

@article{bussi_noneq,
	Author = {Giovanni Bussi and Alessandro Laio and Michele Parrinello},
	Journal = {Phys Rev Lett},
	Month = {Mar},
	Number = {9},
	Pages = {090601},
	Title = {Equilibrium free energies from nonequilibrium metadynamics},
	Volume = {96},
	Year = {2006}}

@book{ALLE87,
	Address = {New York},
	Author = {M. P. Allen and D. J. Tildesley},
	Publisher = {Oxford University Press},
	Title = {Computer Simulation of Liquids},
	Year = 1987}

@book{stryer,
	Address = {New York},
	Author = {J. M. Berg and J.L. Tymoczko and L. Stryer},
	Publisher = {W.H. Freeman and Company},
	Title = {Biochemistry},
	Year = 2001}

@article{NAMD,
	Author = {James C Phillips and Rosemary Braun and Wei Wang and James Gumbart and Emad Tajkhorshid and Elizabeth Villa and Christophe Chipot and Robert D Skeel and Laxmikant Kal{\'e} and Klaus Schulten},
	Journal = {J. Comput. Chem.},
	Month = {Dec},
	Number = {16},
	Pages = {1781--802},
	Title = {Scalable molecular dynamics with {NAMD}},
	Volume = {26},
	Year = {2005}}

@article{piana,
	Author = {Stefano Piana and Alessandro Laio},
	Journal = {J. Phys. Chem. B},
	Number = {17},
	Pages = {4553--9},
	Title = {A bias-exchange approach to protein folding},
	Volume = {111},
	Year = {2007}}

@article{spiwok,
	Author = {Vojtech Spiwok and Petra Lipovov{\'a} and Blanka Kr{\'a}lov{\'a}},
	Journal = {The journal of physical chemistry B},
	Month = {Mar},
	Number = {12},
	Pages = {3073--6},
	Title = {Metadynamics in essential coordinates: free energy simulation of conformational changes},
	Volume = {111},
	Year = {2007}}

@article{yodahair,
	Author = {Takao Yoda and Yuji Sugita and Yuko Okamoto},
	Journal = {Proteins},
	Month = {Mar},
	Number = {4},
	Pages = {846--59},
	Title = {Cooperative folding mechanism of a beta-hairpin peptide studied by a multicanonical replica-exchange molecular dynamics simulation},
	Volume = {66},
	Year = {2007}}

@article{eaton1,
	Author = {V Mu{\~n}oz and P A Thompson and J Hofrichter and W A Eaton},
	Journal = {Nature},
	Month = {Nov},
	Number = {6656},
	Pages = {196--9},
	Title = {Folding dynamics and mechanism of beta-hairpin formation},
	Volume = {390},
	Year = {1997}}

@article{eaton2,
	Author = {William A. Eaton Victor Munoz2 Stephen J. Hagen3 Gouri S. Jas Lisa J. Lapidus Eric R. Henry and James Hofrichter},
	Month = {Jun},
	Title = {FAST KINETICS AND MECHANISMS IN PROTEIN FOLDING1},
	Year = {2007}}

@article{brand07,
	Author = {Davide Branduardi and Francesco Luigi Gervasio and Michele Parrinello},
	Journal = {J. Chem. Phys.},
	Month = {Feb},
	Number = {5},
	Pages = {054103},
	Title = {From {A} to {B} in free energy space},
	Volume = {126},
	Year = {2007}}

@inproceedings{92avconAPAF,
	Address = {La Jolla, CA},
	Author = {G. Abdulla and S. Patel and M. Abrams and E. A. Fox},
	Booktitle = {Proc. Third International Workshop on Networking and Operating System Support for Digital Audio and Video},
	Month = nov,
	Pages = {328--333},
	Title = {NMFS: Network Multimedia File System Protocol},
	Year = {1992}}

@article{aa85,
	Author = {M. Abrams and A. K. Agrawala},
	Journal = {IEEE Dist. Processing Technical Committee Newsletter},
	Month = nov,
	Number = {3},
	Pages = {18--26},
	Title = {Performance Study of Distributed Resource Sharing Algorithms},
	Volume = {7},
	Year = {1985}}

@article{gervasio,
	Author = {F. Gervasio and A. Laio and M. Parrinello},
	Journal = {Journal of the American Chemical Society},
	Pages = {2600-2607},
	Title = {Flexible Ligand Docking and something that I can't remember},
	Volume = {127},
	Year = {2005}}

@article{barak,
	Author = {D. Barak and A. Ordentlich and A. Bromberg and C. Kronman and D. Marcus and A. Lazar and N. Ariel and B. Velan and A. Shafferman},
	Journal = {Biochemistry},
	Pages = {15444-15452},
	Title = {Allosteric Modulation of Acetylcholinesterase Activity by Peripheral Ligands Involves a Conformationa Change},
	Volume = {34},
	Year = {1995}}

@article{mccammon,
	Author = {J. M. Bui and R.H. Henchman and J. A. McCammon},
	Journal = {Biophysical Journal},
	Month = oct,
	Pages = {2267--2272},
	Title = {The Dynamics of Ligand Barrier Crossing inside the Acetylcholinesterase Gorge},
	Volume = {85},
	Year = {2003}}

@article{struct_bche,
	Author = {Y. Nicolet and O. Lockridge and P. Masson and J. C. Fontecilla-Camps and F. Nachon},
	Journal = {Journal of Biological Chemistry},
	Month = oct,
	Pages = {41141--41147},
	Title = {Crystal Structure of Human Butyrylcholinesterase and of Its Complexes with Substrate and Products},
	Volume = {278},
	Year = {2003}}

@article{amberff,
	Author = {W. D. Cornell and P. Cieplak and C. I. Bayly and I. R. Gould and K. M. Merz and D. M. Ferguson and D. C. Spellmeyer and T. Fox and J.W. Caldwell and P.A. Kollman},
	Journal = {J. Am. Chem. Soc.},
	Pages = {5179--5197},
	Title = {A Second Generation Force Field for the Simulation of Proteins, Nucleic Acids and Organic Molecules},
	Volume = {117},
	Year = {1995}}

@article{opls_ua,
	Author = {W. L. Jorgensen and J. Tirado-Rives},
	Journal = {Journal of American Chemical Society},
	Pages = {1657--1666},
	Title = {The OPLS Potential Functions for Proteins. Energy Minimizations for Crystals of Cyclic Peptides and Crambin},
	Volume = {110},
	Year = {1988}}

@article{opls_aromatic,
	Author = {W. L. Jorgensen and D. L. Severance},
	Journal = {Journal of American Chemical Society},
	Pages = {4768--4774},
	Title = {Aromatic-Aromatic Interactions: Free Energy Profiles for the Benzene Dimer in Water, Chloroform and Liquid Benzene},
	Volume = {112},
	Year = {1990}}

@article{vellom,
	Author = {D. C. Vellom and Z. Radic and Y. Li and N. A. Pickering and S. Camp and P. Taylor},
	Journal = {Biochemistry},
	Pages = {12--17},
	Title = {Amino Acid Residues Controlling Acetylcholinesterase and Butyrylcholinesterase Specificity},
	Volume = {32},
	Year = {1993}}

@article{kovaric,
	Author = {Z. Kovaric and Z. Radic and H. Berman and V. Simeon-Rudolf and E. Reiner and P. Taylor},
	Journal = {Biochemical Journal},
	Pages = {33--40},
	Title = {Acetylcholiesterase Active Centre and Gorge Conformations Analysed by Combinatorial Mutations and Enantiomeric Phosphonates},
	Volume = {373},
	Year = {2003}}

@article{metad,
	Author = {A. Laio and M. Parrinello},
	Journal = {Proc. Natl. Acad. Sci. USA},
	Pages = {12562--12566},
	Title = {Escaping Free Energy Minima},
	Volume = {99},
	Year = {2002}}

@article{continua,
	Author = {M. Iannuzzi and A. Laio and M. Parrinello},
	Journal = {Phys. Rev. Lett.},
	Pages = {238302},
	Title = {Efficient Exploration of Reactive Potential Energy Surfaces Using Car-Parrinello Molecular Dynamics},
	Volume = {90},
	Year = {2003}}

@article{struct_ache,
	Author = {G. Kryger and M. Harel and K. Giles and L. Toker and B. Velan and A. Lazar and C. Kronman and D. Barak and N. Hariel and A. Shafferman and I. Silman and J. Sussman},
	Journal = {Acta Cristallographica, Sect. D},
	Month = nov,
	Pages = {1385--1394},
	Title = {Structures of Recombinant Native and E202Q Mutant Human Acetylcholinesterase complexed with snake-venom toxin fasciculin-II},
	Volume = {56},
	Year = {2000}}

@article{orac,
	Author = {P. Procacci and T. A. Darden and E. Paci and M. Marchi},
	Journal = {J. Comput. Chem.},
	Pages = {1848-1862},
	Title = {ORAC: A molecular dynamics program to simulate complex molecular systems with realistic electrostatic interactions},
	Volume = {18},
	Year = {1997}}

@article{grid,
	Author = {P. J. Goodford},
	Journal = {Journal of Medicinal Chemistry},
	Pages = {849--857},
	Title = {A Computational-Procedure for Determining Energetically Favorable Binding-Sites on Biologically Important Macromolecules},
	Volume = {28},
	Year = {1985}}

@article{mccammon_fractal,
	Author = {T. Y. Shen and K. Tai and J. A. McCammon},
	Journal = {Physical Review E},
	Pages = {41902},
	Title = {Statistical Analysis of the Fractal Gating Motions of The Enzime Acetylcholinesterase},
	Volume = {63},
	Year = {2001}}

@article{mccammon_md1,
	Author = {M. K. Gilson and T. P. Straatsma and J. A. McCammon and D. R. Ripoll and C. H. Faerman and P. H. Axelsen and I. Silman and J. L. Sussmann},
	Journal = {Science},
	Pages = {1276},
	Title = {Open Back Door in a Molecular Dynamics Simulation of Acetylcholinesaterase},
	Volume = {263},
	Year = {1994}}

@article{mccammon_bd1,
	Author = {Z. Radic and P .D. Kirchhoff and D. M. Quinn and J. A. McCammon and P. Taylor},
	Journal = {The Journal of Biological Chemistry},
	Pages = {23265--23277},
	Title = {Electrostatic Influence on the Kinetics of Ligand Binding to Acetylcholinesterase},
	Volume = {272},
	Year = {1997}}

@article{mccammon_bd2,
	Author = {S. Tara and A. H. Elcock and P. D. Kirchhoff and J. M. Briggs and P. Taylor and J. A. McCammon},
	Journal = {Biopolymers},
	Pages = {465--474},
	Title = {Rapid Binding of a Cationic Active Site Inhibitor to Wild Type and Mutant Mouse Acetylcholinesterase: Brownian Dynamics Simulation Including Diffusion in the Active Site Gorge},
	Volume = {46},
	Year = {1998}}

@article{masson,
	Author = {P. Masson and W.Xie and M. Froment and V. Levitsky and P. Fortier and C. Albaret and O. Lockridge},
	Journal = {Biochimica and Biophysica Acta},
	Pages = {281--293},
	Title = {Interaction between the Peripheral site residue of Human Butyrylcholinesterase, D70 and Y332, in Binding and Hydrolysis of Substrates},
	Volume = {1433},
	Year = {1999}}

@article{saxena,
	Author = {A. Saxena, A. M. Redman ,X. Jiang,O. Lockridge, B. P. Doctor},
	Journal = {Chem Biol Interact.},
	Month = may,
	Pages = {119-120},
	Title = {Differences in active-site gorge dimensions of cholinesterases revealed by binding of inhibitors to human butyrylcholinesterase.},
	Volume = {61},
	Year = {1999}}

@article{racchi,
	Author = {M. Racchi and M. Mazzucchelli and E. Porrello and C. Lanni and S. Govoni},
	Journal = {Pharmacological Research},
	Pages = {441-451},
	Title = {Acetilcholinesterase inhibitors: novel activities to old molecules},
	Volume = {50},
	Year = {2004}}

@phdthesis{abramsphd,
	Author = {M. Abrams},
	Month = aug,
	School = csdmd,
	Title = {Performance Analysis of Unconditionally Synchronizing Distributed Computer Programs Using The Geometric Concurrency Model},
	Year = {1986}}

@techreport{tr91abramschen,
	Address = addressvpi,
	Author = {M. Abrams and Q. Chen},
	Institution = csdvt,
	Month = dec,
	Number = {TR 91-23},
	Title = {A New View on What Limits {TCP/IP} Throughput in Local Area Networks},
	Type = {Technical Report},
	Year = {1991}}

@book{ahu,
	Address = {Addison-Wesley},
	Author = {A. V. Aho and J. E. Hopcroft and J. D. Ullman},
	Publisher = {New York},
	Title = {The Design and Analysis of Computer Algorithms},
	Year = {1974}}

@article{mccammon_md4,
	Author = {T. Shen and K. TAi and R. H. Henchman and J. A. McCammon},
	Journal = {Accounts of Chemical Research},
	Pages = {332-340},
	Title = {Molecular Dynamics of Acetylcholinesterase},
	Volume = {35},
	Year = {2002}}

@article{mccammon_md2,
	Author = {S. Tara and T. P. Straatsma and J. A. McCammon},
	Journal = {Biopolymers},
	Pages = {35-43},
	Title = {Mouse Acetylcholinesterase Unliganded and in a Complex with Hperzine A: A Comparison of Molecular Dynamics Simulations},
	Volume = {50},
	Year = {1999}}

@article{mcccammon_md3,
	Author = {K. Tai and T. Shen and U. Borjesson and M. Philippopoulos and J.A. McCammon},
	Journal = {Biophysical Journal},
	Pages = {715-724},
	Title = {Analysis of a 10-ns Molecular Dynamics Simulation of Mouse Acetylcholinesterase},
	Volume = {81},
	Year = {2001}}

@article{mccammon_dock_dynamics,
	Author = {J. Kua and Y. Zhang and A. C. Eslami and J. R. Butler and J. A. McCammon},
	Journal = {Protein Science},
	Pages = {2675-2684},
	Title = {Studying the roles of W86, E202, Y337 in Binding of Acetylcholine to Acetylcholinesterase using a combined molecular dynamics and multipledocking approach},
	Volume = {12},
	Year = {2003}}

@article{song,
	Author = {Y. Song and Y. Zhang and C. L. Bajaj and N. A. Baker},
	Journal = {Biophysical Journal},
	Pages = {1558-1566},
	Title = {Continuuum Diffusion Reaction Rate Calculations of Wild-Type and Mutant},
	Volume = {87},
	Year = {2004}}

@article{apbs,
	Author = {N. A. Baker and D. Sept and S. Joseph and M. J. Holst and J. A. McCammon},
	Journal = {Proc. Natl. Acad. Sci. USA},
	Pages = {10037-10041},
	Title = {Electrostatics of Nanosystems: Application to Microtubules and the Ribosome},
	Volume = {98},
	Year = {2001}}

@article{cavalli,
	Author = {A. Cavalli and G. Bottegoni and C. Raco and M. De Vivo and M. Recantini},
	Journal = {Journal of Medical Chemistry},
	Pages = {3991-3999},
	Title = {A Computational Study of the Binding of the Propidium to the Peripheral Anionic Site of Human Acetylcholinesterase},
	Volume = {47},
	Year = {2004}}

@article{pdb2pqr,
	Author = {T. J. Dolinsky and J. E. Nielsen and J. A. McCammon and N. A. Baker},
	Journal = {Nucl. Ac. Res.},
	Pages = {W665-W667},
	Title = {PDB2PQR: an automated pipeline for the setup, execution, and analysis of Poisson-Boltzmann electrostatics calculations},
	Volume = {32},
	Year = {2004}}

@article{felder,
	Author = {C. Felder and H. Jiang and W. Zhu and K. Chen and I. Silman and S. A. Botti and J. L. Sussman},
	Journal = {Journal of Physical Chemistry A},
	Pages = {1326-1333},
	Title = {Quantum/Classical Mechanical Comparison of Cation-$\pi$ Interactions between Tetramethylammonium and Benzene},
	Volume = {105},
	Year = {2001}}

@article{quinn,
	Author = {D. M. Quinn},
	Journal = {Chemical Reviews},
	Pages = {955-979},
	Title = {Acetylcholinesterase: Enzyme Structure, Reaction Dynamics, and Virtual Transition States},
	Volume = {87},
	Year = {1987}}

@article{tip3p,
	Author = {W. L. Jorgensen and J. Chandrasekhar and J. D. Madura and R. W. Impey and M. L. Klein},
	Journal = {J. Chem. Phys.},
	Pages = {926-935},
	Title = {Comparison of simple potential functions for simulating liquid water},
	Volume = {79},
	Year = {1983}}

@article{parrinello81,
	Author = {M. Parrinello and A. Rahman},
	Journal = {J. Appl. Phys.},
	Pages = {7182},
	Title = {Polymorphic transitions in single crystals: a new molecular dynamics method},
	Volume = {52},
	Year = {1981}}

@article{parrinello80,
	Author = {M. Parrinello and A. Rahman},
	Journal = {Phys. Rev. Letters},
	Pages = {1196},
	Title = {Crystal structure and pair potentials: a molecular-dynamics study},
	Volume = {45},
	Year = {1980}}

@article{nose84,
	Author = {S. Nose},
	Journal = {Mol. Phys.},
	Pages = {255--268},
	Title = {A molecular dynamics method for simulations in the canonical ensemble},
	Volume = {52},
	Year = {1984}}

@article{hills4,
	Author = {M. Ceccarelli and C. Danelon and A. Laio and M. Parrinello},
	Journal = {Biophys J.},
	Pages = {58-64},
	Title = {Microscopic Mechanism of Antibiotics Translocation through a Porin},
	Volume = {87},
	Year = {2004}}

@article{cross-talk1,
	Author = {A. Ordentlich and D. Barak and C. Kronman and Y. Flashner and M. Leitner and Y. Segall and N. Ariel and S. Cohen and B. Velan and A. Shafferman},
	Journal = {Journal of Biological Chemistry},
	Pages = {17083-17095},
	Title = {Dissection of the Humen Acetylcholinesterase Active Center Determinants of Substrate Specificity},
	Volume = {268},
	Year = {1993}}

@article{pi-cation1,
	Author = {C. Felder and H. Jiang and W. Zhu and K. Chen and I. Silman and S. Botti and J. L. Sussman},
	Journal = {Journal of Physical Chemistry A},
	Pages = {1326-1333},
	Title = {Quantum/Classical Mechanical Comparison of Cation-$\pi$ Interactions between Tetramethylammonium and Benzene},
	Volume = {105},
	Year = {2001}}

@article{mixed_docking,
	Author = {J. Guo and M. M. Hurley and J. B. Wright and G. H. Lushington},
	Journal = {Journal of Medicinal Chemistry},
	Pages = {5492-5500},
	Title = {A Docking Score Funtion for Estimating Ligand-Protein Interactions: Application to Acetylcholinesterase Inihibition},
	Volume = {47},
	Year = {2004}}

@article{mecozzi,
	Author = {S. Mecozzi and A. P. West and D. A. Dougherty},
	Journal = {Proceedings of the National Academy of Sciences od the United States of America},
	Pages = {10566-10571},
	Title = {Cation-$\pi$ Interactions in Aromatics of Biological and Medicinal Interest: Electrostatic Potential Surfaces as a Useful Qualitative Guide},
	Volume = {93},
	Year = {1996}}

@article{ma,
	Author = {J. C. Ma and D. A. Dougherty},
	Journal = {Chemistry Reviews},
	Pages = {1303-1324},
	Title = {The Cation-$\pi$ Interaction},
	Volume = {97},
	Year = {1997}}

@article{dougherty,
	Author = {D. A. Dougherty},
	Journal = {Science},
	Pages = {163-168},
	Title = {Cation-$\pi$ Interactions in Chemistry and Biology: A New View of Benzene, Phe, Tyr and Trp},
	Volume = {271},
	Year = {1996}}

@article{harel,
	Author = {M. Harel and I. Schalk and L. Ehret-Sabatier and F. Bouet and M. Goeldner and C. Hirth and P.H. Axelsen and I.Silman and J. L. Sussman},
	Journal = {Proceedings of the NAtional Academy of the United States of America},
	Pages = {9031-9035},
	Title = {Quaternary Ligand Binding to Aromatic Residues in the Active-site Gorge of Acetylcholinesterase},
	Volume = {90},
	Year = {1993}}

@article{error,
	Author = {A. Laio and A. Fortea-Rodriguez and F.Gervasio and M. Ceccarelli and M. Parrinello},
	Journal = {J. Phys. Chem. B},
	Pages = {6714-6721},
	Title = {Assessing the Accuracy of Metadynamics},
	Volume = {109},
	Year = {2005}}

@article{ddesign,
	Author = {W. L. Jorgensen},
	Journal = {Science},
	Pages = {1813-1818},
	Title = {The many roles of computation in drug discovery},
	Volume = {303},
	Year = {2004}}

@article{wanglandau,
	Author = {F. G. Wang and D. P. Landau},
	Journal = {Phys. Rev. Lett.},
	Pages = {2050-2053},
	Title = {Efficient, multiple-range random walk algorithm to calculate the density of states},
	Volume = {86},
	Year = {2001}}

@article{pohorille,
	Author = {E. Darve and A. Pohorille},
	Journal = {J. Chem. Phys.},
	Pages = {9169-9183},
	Title = {Calculating free energies using average force},
	Volume = {115},
	Year = {2001}}

@article{bussi,
	Author = {G. Bussi and A. Laio and M. Parrinello},
	Journal = {Phys. Rev. Lett.},
	Pages = {090601},
	Title = {Equilibrium free energies from non equilibrium metadynamics},
	Volume = {96},
	Year = {2006}}

@article{ceccarelli,
	Author = {M. Ceccarelli and C. Danelon and A. Laio and M. Parrinello},
	Journal = {Biophysical Journal},
	Pages = {58-64},
	Title = {Microscopic mechanism of antibiotics translocation through a porin},
	Volume = {87},
	Year = {2004}}

@article{andras,
	Author = {A. Stirling and M. Iannuzzi and A. Laio and M. Parrinello},
	Journal = {Chemphyschem},
	Pages = {1558-1568},
	Title = {Azuleze-to-naphthalene rearrangment: The Car-Parinello metadynamics method explores various mechanisms},
	Volume = {5},
	Year = {2004}}

@article{romancsp,
	Author = {R. Martonak and A. Laio and M. Parrinello},
	Journal = {Physical Review Letters},
	Pages = {75503},
	Title = {Predicting crystal structures: The Parrinello-Rahman method revisited},
	Volume = {90},
	Year = {2003}}

@article{romanrev,
	Author = {R. Martonak and A. Laio and and M. Bernasconi and C. Ceriani and P. Raiteri and F. Zipoli and M. Parrinello},
	Journal = {Zeit. fur Krist.},
	Pages = {489-498},
	Title = {Simulation of structural phase transitions by metadynamics},
	Volume = {220},
	Year = {2005}}

@article{paolocsp,
	Author = {P. Raiteri and R. Martonak and M. Parrinello},
	Journal = {Angewandte Chemie International Edition},
	Pages = {3769-3773},
	Title = {Exploring polymorphism: The case of benzene},
	Volume = {44},
	Year = {2005}}

@article{multiplewalkers,
	Author = {P. Raiteri and A. Laio and F.L. Gervasio and C. Micheletti and M. Parrinello},
	Journal = {J. Phys. Chem. B},
	Pages = {3533-3539},
	Title = {Efficient Reconstruction of Complex Free Energy Landscapes by Multiple Walkers Metadynamics},
	Volume = {110},
	Year = {2006}}

@article{miojacs,
	Author = {D. Branduardi and F. L. Gervasio and A. Cavalli and M. Recanatini and M. Parrinello},
	Journal = {Journal of the American Chemical Society},
	Pages = {9147-9155},
	Title = {The role of the peripheral anionic site and cation-$\pi$ interactions in the ligand penetration of the human AChE gorge},
	Volume = {127},
	Year = {2005}}

@article{tps2,
	Author = {P. G. Bolhuis and D. Chandler and C. Dellago and P. L. Geissler},
	Journal = {Ann. Rev. Phys. Chem.},
	Pages = {20},
	Title = {Transition Path Sampling: throwing ropes over dark mountain passes},
	Volume = {54},
	Year = {2002}}

@article{tps,
	Author = {P. G. Bolhuis and C. Dellago and D. Chandler},
	Journal = {Farad. Disc.},
	Pages = {421-436},
	Title = {Sampling ensembles of deterministic transition pathways},
	Volume = {110},
	Year = {1998}}

@article{pptis,
	Author = {D. Moroni and P. G. Bolhuis and T. S. van Erp},
	Journal = {J. Chem. Phys.},
	Pages = {4055-4065},
	Title = {Rate constants for diffusive processes by partial path sampling},
	Volume = {120},
	Year = {2004}}

@article{willy,
	Author = {T. Huber and A. E. Torda and W. F. van Gunsteren},
	Journal = {J. Comput.-Aid. Mol. Des.},
	Pages = {695-708},
	Title = {Local elevation: a method for improving the searching properties of molecular dynamics simulation},
	Volume = {8},
	Year = {1994}}

@article{kevrekidis,
	Author = {C. W. Gear and I. G. Kevrekidis and C. Theodoropoulos},
	Journal = {Comput. Chem. Eng.},
	Pages = {941-963},
	Volume = {26},
	Year = {2002}}

@article{elber,
	Author = {A. K. Faradjian and R. Elber},
	Journal = {J. Chem. Phys.},
	Pages = {10880-10889},
	Title = {Computing time scales from reaction coordinates by milestoning},
	Volume = {120},
	Year = {2004}}

@inbook{neb0,
	Author = {H. Jonsson and G. Mills and K. W. Jacobsen},
	Editor = {B. J. Berne and G. Ciccotti and D. F. Cocker},
	Publisher = {World Scientific},
	Title = {Nudged elastic band method for finding minimum energy paths of transitions},
	Year = {1998}}

@article{neb1,
	Author = {G. Henkelman and H. Jonsson},
	Journal = {J. Chem. Phys.},
	Pages = {9978-9985},
	Title = {Improved tangent estimate in the nudged elastic band methid for finding minimum energy paths and saddle points},
	Volume = {113},
	Year = {2000}}

@article{neb2,
	Author = {G. Henkelman and B. P. Uberuaga and H. Jonsson},
	Journal = {J. Chem. Phys.},
	Pages = {9901-9904},
	Title = {A climbing image nudged elastic band method for finding saddle points and minimum energy paths},
	Volume = {113},
	Year = {2000}}

@article{stringmethod,
	Author = {W. E and W. Ren and E. Vanden-Eijnden},
	Journal = {Phys. Rev. B},
	Pages = {52301},
	Title = {String method for the study of rare events},
	Volume = {66},
	Year = {2002}}

@article{ftstringmethod,
	Author = {W. E and W. Ren and E. Vanden-Eijnden},
	Journal = {J. Phys. Chem. B},
	Pages = {6688-6693},
	Title = {Finite temperature string method for the study of rare events},
	Volume = {109},
	Year = {2005}}

@article{ferrostringmethod,
	Author = {W. E and W. Ren and E. Vanden-Eijnden},
	Journal = {J. Appl. Phys.},
	Pages = {2275-2282},
	Title = {Energy landscape and thermally activated switching of submicron-sized ferromagnetic elements},
	Volume = {93},
	Year = {2003}}

@article{dialastringmethod,
	Author = {W. Ren and E. Vanden-Eijnden and P. Maragakis and W. E},
	Journal = {J. Chem. Phys.},
	Pages = {134109},
	Title = {Transition pathways in complex systems: Application of the finite-temperature string method to the alanine dipeptide},
	Volume = {123},
	Year = {2005}}

@book{creighton,
	Editor = {T. E. Creighton},
	Publisher = {W. H. Freeman and Company, N.Y.},
	Title = {Protein Folding},
	Year = {1992}}

@article{jarzynski,
	Author = {C. Jarzynski},
	Journal = {Phys. Rev. Lett.},
	Pages = {2690-2693},
	Title = {Nonequilibrium equality for free energy differences},
	Volume = {78},
	Year = {1997}}

@article{ferrenberg,
	Author = {A. M. Ferrenberg and R. H. Swendsen},
	Journal = {Phys. Rev. Lett.},
	Pages = {2635},
	Title = {Optimized monte-carlo data-analysis},
	Volume = {61},
	Year = {1988}}

@article{wham1,
	Author = {S. Kumar and J. M. Rosenberg and D. Bouzida and R. H. Swendsen and P. A. Kollman},
	Journal = {J. Comput. Chem.},
	Pages = {1339-1350},
	Title = {Multidimensional free-energy calculations using the weighted histogram analysis method},
	Volume = {16},
	Year = {1995}}

@article{wham2,
	Author = {B. Roux},
	Journal = {Comput. Phys. Comm.},
	Pages = {275-282},
	Title = {The calculation of the potential of mean force using computer-simulations},
	Volume = {91},
	Year = {1995}}

@article{flooding,
	Author = {Helmut Grubm{\"u}ller},
	Journal = {Phys. Rev. E},
	Pages = {2893-2906},
	Title = {Predicting slow structural transitions in macromolecular systems: conformational flooding},
	Volume = {52},
	Year = {1995}}

@article{Grubmuller,
	Author = {B. A. Heymann and H. Grubm{\"u}ller},
	Journal = {Biophys. J.},
	Pages = {1295-1313},
	Title = {Molecular dynamics force probe simulations of antibody/antigen unbinding: Entropic control and nonadditivity of unbinding forces},
	Volume = {81},
	Year = {2001}}

@article{Grubmuller2,
	Author = {B. A. Heymann and H. Grubm{\"u}ller},
	Journal = {Phys. Rev. Lett.},
	Pages = {6126-6129},
	Volume = {84},
	Year = {2000}}

@article{Grubmuller3,
	Author = {H. Grubm{\"u}ller and B. A. Heymann and P. Tavan},
	Journal = {Science},
	Pages = {997-999},
	Volume = {271},
	Year = {1996}}

@article{thermo,
	Author = {E. A. Carter and G. Ciccotti and J. T. Hynes and R. Kapral},
	Journal = {Chem. Phys. Lett.},
	Pages = {472-477},
	Title = {Constrained reaction coordinate dynamics for the simulation of rare events},
	Volume = {156},
	Year = {1989}}

@article{thermo1,
	Author = {M. Sprik and G. Ciccotti},
	Journal = {J. Chem. Phys.},
	Pages = {7737-7744},
	Title = {Free energy from constrained molecular dynamics},
	Volume = {109},
	Year = {1998}}

@article{fep-ti1,
	Author = {P. A. Bash and U. C. Singh and F. K. Brown and R. Langridge and P. A. Kollman},
	Journal = {Science},
	Pages = {574-576},
	Title = {Free Energy Calculation by Computer Simulation},
	Volume = {235},
	Year = {1987}}

@article{umbrella_sampling,
	Author = {G. N. Patey and J. P. Valleau},
	Journal = {J. Chem. Phys.},
	Pages = {2334-2339},
	Title = {Monte-carlo method for obtaining interionic potential of mean force in ionic solution},
	Volume = {63},
	Year = {1975}}

@article{ftneb,
	Author = {R. Crehuet and M. J. Field},
	Journal = {J. Chem. Phys.},
	Pages = {9563-9571},
	Title = {A temperature-dependent nudged elastic band algorithm},
	Volume = {118},
	Year = {2003}}

@article{parathyroid1,
	Author = {J. A. Barden and R. M. Cuthbertson},
	Journal = {European Journal of Biochemistry},
	Pages = {315-321},
	Title = {Stabilized NMR structure of human parathyroid hormone(1-34).},
	Volume = {215},
	Year = {1993}}

@article{parathyroid2,
	Author = {L. A. Strickland and R. P. Bozzato and K. A. Kronis},
	Journal = {Biochemistry},
	Pages = {6050-6057},
	Title = {Sructure of human parathyroid hormone(1-34) in the presence of solvents and micelles.},
	Volume = {32},
	Year = {1993}}

@article{charmm,
	Author = {A. D. {MacKerell Jr.} and D. Bashford and M. Bellot and R. L. {Dunbrack Jr.} and J. D. Evanseck and M. J Field and S. Fischer and J. Gao and H. Guo and S. Ha and D. Joseph-McCarthy and L. Kuchnir and K. Kuczera and F. T. K. Lau and C. Mattos and S. Michnick and T. Ngo and D. T. Nguyen and B. Prodhom and W. E. Reiher III and B. Roux and M. Schlenkrich and J. C. Smith and R. Stote and J. Straub and W. Watanabe and J. Wiorkiewicz-Kunczera and D. Yin and M. Karplus},
	Journal = {J. Phys. Chem B},
	Pages = {3586-3616},
	Volume = {102},
	Year = {1998}}

@article{shake,
	Author = {J. -P. Ryckaert and G. Ciccotti and H. J. C. Berendsen},
	Journal = {J. Comput. Phys.},
	Pages = {327-341},
	Title = {Numerical Integration o fthe cartesian equations of motion of a system with constraints: Molecular dynamics of n-alkanes},
	Volume = {23},
	Year = {1977}}

@article{kearsley,
	Author = {S. K. Kearsley},
	Journal = {Acta Cryst. A},
	Pages = {208-210},
	Title = {On the orthogonal transformation used for structural comparison},
	Volume = {45},
	Year = {1989}}

@article{gromacs,
	Author = {E. Lindahl and B. Hess and D. van der Spoel},
	Journal = {J. Mol. Mod.},
	Pages = {306-317},
	Title = {GROMACS 3.0: A package for molecular simulation and trajectory analysis.},
	Volume = {7},
	Year = {2001}}

@article{bolhuis_diala,
	Author = {P. G. Bolhuis and C. Dellago and D. Chandler},
	Journal = {Proc. Natl. Acad. Sci. USA},
	Pages = {5877-5882},
	Title = {Reaction coordinates of biomolecular isomerization},
	Volume = {97},
	Year = {2000}}

@article{dialanines,
	Author = {P. N. Mortenson and D. A. Evans and D. J. Wales},
	Journal = {J. Chem. Phys.},
	Pages = {1363-1376},
	Title = {Energy landscapes of model polyalanines},
	Volume = {117}}

@article{ramachandran,
	Author = {G. N. Ramachandran and C. Ramakrishnan and V. Sasisekharan},
	Journal = {J. Mol. Biol.},
	Pages = {95},
	Title = {Stereochemistry of polypeptide chain configurations},
	Volume = {7},
	Year = {1963}}

@book{catmull-rom,
	Author = {E. Catmull and R. Rom},
	Editor = {R. E. Barnhill and R. F. Reisenfeld},
	Publisher = {Academic Press},
	Title = {Computer Aided Geometric Design},
	Year = {1974}}

@article{passerone,
	Author = {D. Passerone and M. Parrinello},
	Journal = {Phys. Rev. Lett.},
	Pages = {108302},
	Title = {Action-derived molecular dynamics in the study of rare events},
	Volume = {87},
	Year = {2001}}

@article{passerone2,
	Author = {D. Passerone and M. Ceccarelli and M. Parrinello},
	Journal = {J. Chem. Phys.},
	Pages = {2025-2032},
	Title = {A concerted variational strategy for investigating rare events},
	Volume = {118},
	Year = {2003}}

@article{taboo,
	Author = {D. Cvijovic and J. Klinowski},
	Journal = {Science},
	Pages = {664-666},
	Title = {Taboo search - and approach to multile minima problem},
	Volume = {267},
	Year = {1995}}

@article{ensing1,
	Author = {B. Ensing and A. Laio and M. Parrinello and M. L. Klein},
	Journal = {J. Phys. Chem B},
	Pages = {6676-6687},
	Title = {A recipe for the computation of the free energy barrier and the lowest free energy path of concerted reactions},
	Volume = {109},
	Year = {2005}}

@article{ensing2,
	Author = {B. Ensing and M. L. Klein},
	Journal = {Proc. Nat. Ac. Sci.},
	Pages = {6755-6759},
	Title = {Perspective on the reactions between F- and CH3CH2F: The free energy landscape of the E2 and S(N)2 reaction channels},
	Volume = {102},
	Year = {2005}}

@article{donadio1,
	Author = {D. Donadio and P. Raiteri and M. Parrinello},
	Journal = {J. Phys. Chem. B},
	Pages = {5421-5424},
	Title = {Topological defects and bulk melting of hexagonal ice},
	Volume = {109},
	Year = {2005}}

@article{zipoli,
	Author = {F. Zipoli and M. Bernasconi and R. Martonak},
	Journal = {Eur. Phys. J. B},
	Pages = {41-47},
	Title = {Constant pressure reactive molecular dynamics simulations of phase transitions under pressure: The graphite to diamond conversion revisited},
	Volume = {39},
	Year = {2004}}

@article{gerstein1,
	Author = {M. Gerstein and W. Krebs},
	Journal = {Nucl. Ac. Res.},
	Pages = {4280-4290},
	Title = {A database of macromolecular motions},
	Volume = {26},
	Year = {1998}}

@article{app1_neb,
	Author = {D. H. Mathews and D. A. Case},
	Journal = {J. Mol. Biol.},
	Pages = {1683-1693},
	Title = {Nudged Elastic Band Calculation of Minimal Energy Paths for the Conformational Change of a GG Non-canonical Pair},
	Volume = {357},
	Year = {2006}}

@article{app2_neb,
	Author = {M. R. Sorensen and M. Brandbyge and K.W. Jacobsen},
	Journal = {Phys. Rev. B},
	Pages = {3283-3294},
	Title = {Mechanical deformation of atomic-scale metallic contacts: Structure and mechanisms},
	Volume = {57},
	Year = {1998}}

@article{dialanine1,
	Author = {T. Lazaridis and D. J. Tobias and C.L. Brooks and M. E. Paulaitis},
	Journal = {J. Chem. Phys.},
	Pages = {7612-7625},
	Title = {Reaction paths and free energy profiles for conformational transitions: An internal coordinate approach},
	Volume = {95},
	Year = {1991}}

@article{dialanine2,
	Author = {D. J. Tobias and C. L. Brooks},
	Journal = {J. Phys. Chem.},
	Pages = {3864-3870},
	Title = {Conformational equilibrium in the alanine dipeptide in the gas phase and aqueous solution: a comparison of theoretical results},
	Volume = {96},
	Year = {1992}}

@article{dialanine3,
	Author = {C. Bartels and M. Karplus},
	Journal = {J. Comput. Chem.},
	Pages = {1450-1462},
	Title = {Multidimensional adaptive umbrella sampling: application to main chain and side chain peptide conformations},
	Volume = {18},
	Year = {1997}}

@article{dialanine4,
	Author = {J. Apostolakis and P. Ferrara and A. Caflisch},
	Journal = {J. Chem. Phys.},
	Pages = {2099-2108},
	Title = {Calculation of conformational transitions and barriers in solvated systems: Application to alanine dipeptide in water},
	Volume = {110},
	Year = {1999}}

@article{dialanine5,
	Author = {P. E. Smith},
	Journal = {J. Chem. Phys.},
	Pages = {5568-5579},
	Title = {The alanine dipeptide free energy surface in solution},
	Volume = {111},
	Year = {1999}}

@article{zahn,
	Author = {D. Zahn},
	Journal = {Phys. Rev. Lett.},
	Pages = {040801},
	Title = {Atomistic mechanism of NaCl nucleation from an aqueous solution},
	Volume = {92},
	Year = {2004}}

@inbook{EVE-chapter,
	Author = {W. E and E. Vanden-Eijnden},
	Editor = {S. Attinger and P. Koumoutsakos},
	Publisher = {Springer},
	Title = {Metastability, conformation dynamics and trasition pathways in complex systems.},
	Year = {2004}}

@article{ma_dinner,
	Author = {A. Ma and A. R. Dinner},
	Journal = {J. Phys. Chem. B},
	Pages = {6769-6779},
	Title = {Automatic method for identifying reaction coordinates in complex systems.},
	Volume = {109},
	Year = {2005}}

@article{hyperdynamics,
	Author = {F. A. Voter},
	Journal = {Phys. Rev. Lett.},
	Pages = {3908-3911},
	Title = {Hyperdynamics: accelerated molecular dynamics of infrequent events.},
	Volume = {78},
	Year = {1997}}

@article{q6,
	Author = {P.J. Steinhardt and D.R. Nelson and M. Ronchetti},
	Journal = {Phys. Rev. Lett.},
	Pages = {1297-1300},
	Title = {Icosahedral bond orientational order in supercooled liquids.},
	Volume = {47},
	Year = {1981}}

@article{solute_tempering,
	Author = {P. Liu and B. Kim and R.A. Friesner and B.J. Berne},
	Journal = {Proc. Natl. Acad. Sci. USA},
	Pages = {13749-13754},
	Title = {Replica exchange with solute tempering: a method for sampling biological systems in explicit water},
	Volume = {102},
	Year = {2005}}

@article{pulling,
	Author = {G. Hummer and A. Szabo},
	Journal = {Proc. Natl. Acad. Sci. USA},
	Pages = {3658-3661},
	Title = {Free energy reconstruction from nonequilibrium single-molecule pulling experiments},
	Volume = {98},
	Year = {2001}}

@article{maragliano,
	Author = {L. Maragliano and A. Fischer and E. Vanden-Eijnden},
	Journal = {J. Chem. Phys.},
	Pages = {024106},
	Title = {String method in collective variables: minimum free energy paths and isocommittor surfaces},
	Volume = {125},
	Year = {2006}}

@article{Barducci:2008,
	Author = {A Barducci and G Bussi and M Parrinello},
	Journal = {Phys. Rev. Lett.},
	Month = {Jan},
	Number = {2},
	Pages = {020603},
	Title = {Well-Tempered Metadynamics: A Smoothly Converging and Tunable Free-Energy Method},
	Volume = {100},
	Year = {2008}}

@article{VandeVondele:2005p10650,
	Author = {J VandeVondele and M Krack and F Mohamed and M Parrinello},
	Journal = {Comp. Phys. Comm.},
	Month = {Jan},
        Volume = {167},
        Pages = {103--128}, 
	Title = {Quickstep: Fast and accurate density functional calculations using a mixed Gaussian and plane waves {\ldots}},
	Year = {2005}}

@article{Bo.Bra:08,
	Author = {M. Bonomi and D. Branduardi and F.L. Gervasio and M. Parrinello},
	Journal = {J.  Am.  Chem.  Soc.},
	Number = {42},
	Pages = {13938--13944},
	Title = {The unfolded ensemble and folding mechanism of the {C}-terminal {GB1} $\beta$ hairpin},
	Volume = {130},
	Year = {2008}}


@article{plumed1,
author = {Bonomi, Massimiliano and Branduardi, Davide and Bussi, Giovanni and Camilloni, Carlo and Provasi, Davide and Raiteri, Paolo and Donadio, Davide and Marinelli, Fabrizio and Pietrucci, Fabio and Broglia, Ricardo A and Parrinello, Michele},
title = {{PLUMED: A portable plugin for free-energy calculations with molecular dynamics}},
journal = {Computer Physics Communications},
year = {2009},
volume = {180},
number = {10},
pages = {1961--1972}
}


@book{zwan+01book,
	Address = {New York},
	Author = {Robert Zwanzig},
	Publisher = {Oxford University Press},
	Title = {Nonequilibrium statistical mechanics},
	Year = 2001}

@article{zwan61pr,
	Author = {Zwanzig, R.},
	Journal = {Phys.~Rev.},
	Number = {4},
	Pages = {983-992},
	Title = {Memory Effects in Irreversible Thermodynamics},
	Volume = {124},
	Year = {1961}}

@article{babi+08jcp,
	Author = {Babin, V. and Roland, C. and Sagui, C.},
	Journal = {J.~Chem.~Phys.},
	Pages = {134101},
	Title = {{Adaptively biased molecular dynamics for free energy calculations}},
	Volume = {128},
	Year = {2008}}

@article{hans97cpl,
	Author = {Ulrich H. E. Hansmann},
	Journal = {Chem.~Phys.~Lett.},
	Month = dec,
	Number = {1--3},
	Pages = {140--150},
	Title = {Parallel tempering algorithm for conformational studies of biological molecules},
	Volume = 281,
	Year = 1997}

@article{sugi-okam99cpl,
	Author = {Yuji Sugita and Yuko Okamoto},
	Journal = {Chem.~Phys.~Lett.},
	Month = nov,
	Number = {1--2},
	Pages = {141--151},
	Title = {Replica-exchange molecular dynamics method for protein folding},
	Volume = 314,
	Year = 1999}

@article{mari-pari92el,
	Author = {Marinari, E. and Parisi, G.},
	Journal = {Europhys.~Lett},
	Number = {6},
	Pages = {451--458},
	Title = {{Simulated tempering: a new Monte Carlo scheme}},
	Volume = {19},
	Year = {1992}}

@article{mars+06jpcb,
	Author = {Simone Marsili and Alessandro Barducci and Riccardo Chelli and            Piero Procacci and Vincenzo Schettino},
	Journal = {J.~Phys.~Chem.~B},
	Month = jun,
	Pages = {14011--14013},
	Title = {Self-healing Umbrella Sampling: A Non-equilibrium Approach for          Quantitative Free Energy Calculations},
	Volume = 110,
	Year = 2006}

@article{darv-poho01jcp,
	Author = {Eric Darve and Andrew Pohorille},
	Journal = {J.~Chem.~Phys.},
	Month = nov,
	Number = 20,
	Pages = {9169--9183},
	Title = {Calculating free energies using average force},
	Volume = 115,
	Year = 2001}

@article{wang-land01prl,
	Author = {Fugao Wang and D. P. Landau},
	Journal = {Phys.~Rev.~Lett.},
	Month = mar,
	Number = 10,
	Pages = {2050--2053},
	Title = {Efficient, Multiple-Range Random Walk Algorithm          to Calculate the Density of States},
	Volume = 86,
	Year = 2001}

@article{liu+05pnas,
	Author = {Pu Liu and Byungchan Kim and Richard A. Friesner and B. J. Berne},
	Journal = {Proc.~Natl.~Acad.~Sci.~U.S.A.},
	Month = sep,
	Number = 39,
	Pages = {13749--13754},
	Title = {Replica exchange with solute tempering: A method          for sampling biological systems in explicit water},
	Volume = 102,
	Year = 2005}

@article{fuku+02jcp,
	Author = {Fukunishi, H. and Watanabe, O. and Takada, S.},
	Journal = {J.~Chem.~Phys.},
	Pages = {9058},
	Title = {{On the Hamiltonian replica exchange method for efficient sampling of biomolecular systems: Application to protein structure prediction}},
	Volume = {116},
	Year = {2002}}

@article{rait+08acie,
	Author = {Paolo Raiteri and Giovanni Bussi and Clotilde S. Cucinotta and           Alberto Credi and J. Fraser Stoddart and Michele Parrinello},
	Journal = {Angew.~Chem.~Int.~Ed.},
	Month = apr,
	Number = 19,
	Pages = {3536--3539},
	Title = {Unravelling the Shuttling Mechanism in a Photoswitchable          Multicomponent Bistable Rotaxane},
	Volume = 47,
	Year = 2008}

@article{yang+06jcp,
	Author = {Sichun Yang and Jos{{\'e}} N. Onuchic and Herbert Levine},
	Journal = {J.~Chem.~Phys.},
	Month = aug,
	Pages = 054910,
	Title = {Effective stochastic dynamics on a protein folding energy landscape},
	Volume = 15,
	Year = 2006}

@article{mich+04prl,
	Author = {Cristian Micheletti and Alessandro Laio and Michele Parrinello},
	Journal = {Phys.~Rev.~Lett.},
	Month = apr,
	Number = 17,
	Pages = 170601,
	Title = {Reconstructing the Density of States by History-Dependent Metadynamics},
	Volume = 92,
	Year = 2004}

@article{gerv-laio09review,
	Author = {Alessandrio Laio and Francesco Luigi Gervasio},
	Title = {Metadynamics: a method to simulate rare events and reconstruct the free energy in biophysics, chemistry and material science},
        Journal = {Rep. Prog. Phys.},
        Volume = 71,
        Pages = 126601,
	Year = {2008}}

@article{marinelli-trpc09,
        Author = {Fabrizio Marinelli and Fabio Pietrucci and Alessandro Laio and Stefano Piana},
        Title = {A kinetic model of TRP-cage folding from multiple biased molecular dynamics simulations},
        Journal = {PLoS Comput. Biol.},
        Volume = {5(8)},
        Pages = {e100045},
        Year = {2009}}

@article{piana08villin,
title = "Predicting the Effect of a Point Mutation on a Protein Fold: The Villin and Advillin Headpieces and Their Pro62Ala Mutants",
author = "Stefano Piana and Alessandro Laio and Fabrizio Marinelli and Marleen Van Troys and David Bourry and Christophe Ampe and Jose H. C. Martins",
journal = "J. Mol. Biol.",
volume = "375",
number = "2",
pages = "460 - 470",
year = "2008"
}

@article{todorova09,
author = {Todorova, Nevena and Marinelli, Fabrizio and Piana, Stefano and Yarovsky, Irene},
title = {Exploring the Folding Free Energy Landscape of Insulin Using Bias Exchange Metadynamics},
journal = {J. Phys. Chem. B},
volume = {113},
pages = {3556-3564},
year = {2009}
}

@article{cossio10jpcb,
author = {Cossio, Pilar and Marinelli, Fabrizio and Laio, Alessandro and Pietrucci, Fabio},
title = {Optimizing the Performance of Bias-Exchange Metadynamics: Folding a 48-Residue LysM Domain Using a Coarse-Grained Model},
journal = {J. Phys. Chem. B},
volume = {114},
pages = {3259-3265},
year = {2010}
}

@article{marinell-crespo10,
        Author = {Yanier Crespo and Fabrizio Marinelli and Fabio Pietrucci and Alessandro Laio},
        Title = {Metadynamics Convergence Law in a Multidimensional System},
        Journal = {Phys. Rev. E},
        Volume = {81},
        Pages = {055701(R)},
        Year = {2010}}

@article{Hess:2008p11450,
	Author = {Berk Hess and Carsten Kutzner and David van der Spoel and Erik Lindahl},
	Journal = {J. Chem. Theory Comput.},
	Number = {3},
	Pages = {435--447},
	Title = {{GROMACS 4}: Algorithms for highly efficient, load-balanced, and scalable molecular simulation},
	Volume = {4},
	Year = {2008}}

@article{Hornak:2006p11531,
	Author = {Viktor Hornak and Robert Abel and Asim Okur and Bentley Strockbine and Adrian Roitberg and Carlos Simmerling},
	Journal = {Proteins},
	Number = {3},
	Pages = {712--725},
	Title = {Comparison of multiple amber force fields and development of improved protein backbone parameters},
	Volume = {65},
	Year = {2006}}

@article{grossfield,
	Author = {Alan Grossfield},
	Title = {WHAM. },
        note = "\url{http://membrane.urmc.rochester.edu/Software/WHAM/WHAM.html}", 
	Year = {2008}}

@Article{Babin:2006p15438,
author = {Volodymyr Babin and Christopher Roland and Thomas A Darden and Celeste Sagui}, 
journal = {J Chem Phys},
title = {The free energy landscape of small peptides as obtained from metadynamics with umbrella sampling corrections},
number = {20},
pages = {204909},
volume = {125},
year = {2006},
}



@article{Puckering,
author = {M. Sega and E. Autieri and F. Pederiva},
title = {On the calculation of puckering free energy surfaces},
year = {2009},
journal = {J. Chem. Phys.},
volume = {130},
number = {22},
pages = {225102},
}

@article{li:094101,
author = {H. Li and D. Min and Y. Liu and W. Yang},
title = {Essential energy space random walk via energy space metadynamics method to accelerate molecular dynamics simulations},
year = {2007},
journal = {J. Chem. Phys.},
volume = {127},
number = {9},
pages = {094101},
}

@Article{Michel:2009p17713,
author = {C. Michel and A. Laio and A. Milet},
journal = {J. Chem. Theory Comput.},
title = {Tracing the Entropy along a Reactive Pathway: The Energy As a Generalized Reaction Coordinate},
number = {9},
pages = {2193--2196},
volume = {5},
year = {2009}
}


@Article{Donadio:2005p17962,
author = {D. Donadio and P. Raiteri and M. Parrinello}, 
journal = {J. Phys. Chem. B},
title = {Topological defects and bulk melting of hexagonal ice},
number = {12},
pages = {5421--5424},
volume = {109},
year = {2005}
}


@article{Bonomi:2009p17935,
author = {M. Bonomi and M. Parrinello}, 
journal = {Phys. Rev. Lett.},
title = {Enhanced Sampling in the Well-Tempered Ensemble},
volume = {104},
pages = {190601},
year = {2010}
}


@article{pietrucci09jctc,
author = {F. Pietrucci and A. Laio}, 
journal = {J. Chem. Theory Comput.},
title = {A collective variable for the efficient exploration of protein beta-structures with metadynamics: application to SH3 and GB1},
number = {9},
pages = {2197--2201},
volume = {5},
year = {2009}
}


@article{ballone,
author = {M. Marchi and P. Ballone}, 
journal = {J. Chem. Phys.},
title = {Adiabatic bias molecular dynamics: A method to navigate the conformational space of complex molecular systems},
number = {8},
pages = {3697--3702},
volume = {110},
year = {1999}
}

@article{provasi10abmd,
author = {D. Provasi and M. Filizola}, 
journal = {Biophys. J.},
title = {Putative Active States of a Prototypic G-Protein-Coupled Receptor from Biased Molecular Dynamics},
pages = {2347-–2355},
volume = {98},
year = {2010}
}

@article{camilloni11abmd,
author = {C. Camilloni and R. A. Broglia and G. Tiana}, 
journal = {J. Chem. Phys.},
title = {Hierarchy of folding and unfolding events of protein G, CI2, and ACBP from explicit-solvent simulations},
pages = {045105},
volume = {134},
year = {2011}
}

@article{giannozzi09jpcm,
author= {Paolo Giannozzi and Stefano Baroni and Nicola Bonini and Matteo Calandra and Roberto Car
         and Carlo Cavazzoni and Davide Ceresoli and Guido L. Chiarotti and Matteo Cococcioni
         and Ismaila Dabo and Andrea Dal Corso and Stefano de Gironcoli and Stefano Fabris
         and Guido Fratesi and Ralph Gebauer and Uwe Gerstmann and Christos Gougoussis
         and Anton Kokalj and Michele Lazzeri and Layla Martin-Samos and Nicola Marzari
         and Francesco Mauri and Riccardo Mazzarello and Stefano Paolini and Alfredo Pasquarello
         and Lorenzo Paulatto and Carlo Sbraccia and Sandro Scandolo and Gabriele Sclauzero
         and Ari P. Seitsonen and Alexander Smogunov and Paolo Umari and Renata M. Wentzcovitch},
journal={J.~Phys.:~Condens. Matter},
title={{QUANTUM ESPRESSO}: a modular and open-source software project for quantum simulations of materials},
volume={21},
pages={395502},
year={2009}
}


@article{lammps,
author = {S. J. Plimpton},
journal = {J. Comp. Phys.},
title = {Fast Parallel Algorithms for Short-Range Molecular Dynamics},
pages = {1--19},
volume = {117},
year = {1995}
}


@article{acemd,
author = {M. Harvey and G. Giupponi and G. De Fabritiis},
journal = {J. Chem. Theory and Comput.},
title = {{ACEMD}: Accelerated molecular dynamics simulations in the microseconds timescale},
pages = {1632},
volume = {5},
year = {2009}
}

@article{Case:2006p16366,
author = {D. A. Case and  T. A. Darden and T. E. Cheatham III and
  C. L. Simmerling and  J. Wang and R. E. Duke and R. Luo and K. M. Merz and
 D. A. Pearlman and M. Crowley and R. C. Walker and W. Zhang and B. Wang and S. Hayik and
 A. Roitberg and G. Seabra and K. F. Wong and F. Paesani and X. Wu and S. Brozell and
V. Tsui and H. Gohlke and L. Yang and C. Tan and J. Mongan and V. Hornak and G. Cui and
P. Beroza and D. H. Mathews and C. Schafmeister and W. S. Ross and P.A. Kollman},
journal = {University of California, San Francisco},
title = {{AMBER} 9},
year = {2006} 
}

@article{Juraszek:2007p15828,
author = {Jarek Juraszek and Peter G Bolhuis}, 
journal = {Biophys. J.},
title = {Sampling the multiple folding mechanisms of the Trp-cage miniprotein in explicit solvent},
abstract = {},
affiliation = {Univ Amsterdam, Amsterdam, Netherlands},
pages = {214A--214A},
year = {2007},
month = {Jan},
language = {English},
date-added = {2010-09-15 10:06:07 +0200},
date-modified = {2010-09-15 10:06:45 +0200},
pmid = {000243972401196},
}

@Article{Bolhuis:2000p8198,
author = {PG Bolhuis and C Dellago and D Chandler}, 
journal = {P Natl Acad Sci Usa},
title = {Reaction coordinates of biomolecular isomerization},
abstract = {Transition path sampling has been applied to the molecular dynamics of the alanine dipeptide in vacuum and in aqueous solution. The analysis shows that more degrees of freedom than the traditional dihedral angles, phi and psi, are necessary to describe the reaction coordinates for isomerization of this molecule. In vacuum, an additional dihedral angle is identified as significant. In solution, solvent variables are shown to play a significant role, and this role appears to be more specific than can be captured by friction models. Implications for larger molecules are discussed.},
affiliation = {Univ Calif Berkeley, Dept Chem, Berkeley, CA 94720 USA},
number = {11},
pages = {5877--5882},
volume = {97},
year = {2000},
month = {Jan},
}

@article{Maragliano:2006p6867,
author = {Luca Maragliano and Alexander Fischer and Eric Vanden-Eijnden and Giovanni Ciccotti}, 
journal = {J. Chem. Phys.},
title = {String method in collective variables: Minimum free energy paths and isocommittor surfaces},
number = {2},
pages = {024106},
volume = {125},
year = {2006},
month = {Jan}
}

@article{Ren:2005p5706,
author = {Weiqing Ren and Eric Vanden-Eijnden and Paul Maragakis and Weinan E}, 
journal = {J. Chem. Phys.},
title = {Transition pathways in complex systems: Application of the finite-temperature string method to the alanine dipeptide},
number = {13},
pages = {134109},
volume = {123},
year = {2005},
month = {Jan}
}

@Article{Mantz:2009p12678,
author = {Yves A Mantz and Davide Branduardi and Giovanni Bussi and Michele Parrinello}, 
journal = {J. Phys. Chem. B},
title = {Ensemble of Transition State Structures for the Cis-Trans Isomerization of N-Methylacetamide},
number = {37},
pages = {12521--12529},
volume = {113},
year = {2009},
month = {Jan}
}

@article{Peters:2010p15801,
author = {Baron Peters}, 
journal = {Chemical Physics Letters},
title = {p(TP|q) peak maximization: Necessary but not sufficient for reaction coordinate accuracy},
number = {1-3},
pages = {100--103},
volume = {494},
year = {2010},
month = {Sep}
}

@article{Peters:2006p660,
author = {Baron Peters and Bernhardt L Trout}, 
journal = {The Journal of chemical physics},
title = {Obtaining reaction coordinates by likelihood maximization},
number = {5},
pages = {054108},
volume = {125},
year = {2006},
month = {Aug}
}

@article{Peters:2006p411,
author = {Baron Peters}, 
journal = {The Journal of chemical physics},
title = {Using the histogram test to quantify reaction coordinate error},
number = {24},
pages = {241101},
volume = {125},
year = {2006},
month = {Dec}
}

@Article{Yang:2004p15845,
author = {SY Yang and P Fleurat-Lessard and I Hristov and T Ziegler}, 
journal = {J Phys Chem A},
title = {Free energy profiles for the identity S(N)2 reactions Cl-+CH3Cl and NH3+H3BNH3: A constraint ab initio molecular dynamics study},
number = {43},
pages = {9461--9468},
volume = {108},
year = {2004},
month = {Jan},
}

@Article{Sutto:2010,
author = {L Sutto and M D Abramo and F L Gervasio}, 
journal = {J. Chem. Theory Comput.},
title = {Comparing the Efficiency of Biased and Unbiased Molecular Dynamics in Reconstructing the Free Energy Landscape of Met-Enkephalin},
number = {12},
pages = {3640--3646},
volume = {6},
year = {2010},
month = {Dec},
}

@article{Amadei:1993p412,
author={Amadei, A. and Linssen, A. B. M. and Berendsen, H. J. C.},
title={Essential dynamics of proteins.},
journal={Proteins Struct. Funct. Genet.},
year=1993,
volume=17,
pages={412--425},
}

@article{Spiwok:2011ce,
author = {Spiwok, Vojtech and Kr{\'a}lov{\'a}, Blanka},
title = {{Metadynamics in the conformational space nonlinearly dimensionally reduced by Isomap.}},
journal = {Journal of Chemical Physics},
year = {2011},
volume = {135},
number = {22},
pages = {224504},
month = dec
}

@article{do13jctc,
author = {Do, Trang N. and Carloni, Paolo and Varani, Gabriele and Bussi, Giovanni},
title = {RNA/Peptide Binding Driven by Electrostatics—Insight from Bidirectional Pulling Simulations},
journal = {Journal of Chemical Theory and Computation},
volume = {9},
number = {3},
pages = {1720-1730},
year = {2013},
doi = {10.1021/ct3009914}
}

@article{Branduardi:2012dl,
author = {Branduardi, D and Bussi, G and PARRINELLO, M},
title = {{Metadynamics with adaptive Gaussians}},
journal = {J. Chem. Theory Comput.},
year = {2012},
volume = {8},
number = {7},
pages = {2247--2254}
}

@article{Kohlhoff:2009us,
author = {Kohlhoff, KJ and Robustelli, Paul and Cavalli, Andrea and Salvatella, Xavier and Vendruscolo, Michele},
title = {{Fast and accurate predictions of protein NMR chemical shifts from interatomic distances}},
journal = {J. Am. Chem. Soc.},
year = {2009},
volume = {131},
number = {39},
pages = {13894--13895}
}

@article{Robustelli:2010dn,
author = {Robustelli, Paul and Kohlhoff, Kai and Cavalli, Andrea and Vendruscolo, Michele},
title = {{Using NMR chemical shifts as structural restraints in molecular dynamics simulations of proteins}},
journal = {Structure},
year = {2010},
volume = {18},
number = {8},
pages = {923--933},
}

@article{Camilloni:2012je,
author = {Camilloni, Carlo and Robustelli, Paul and De Simone, Alfonso and Cavalli, Andrea and Vendruscolo, Michele},
title = {{Characterization of the Conformational Equilibrium between the Two Major Substates of RNase A Using NMR Chemical Shifts.}},
journal = {J. Am. Chem. Soc.},
year = {2012},
volume = {134},
number = {9},
pages = {3968--3971},
}

@article{Granata:2013dk,
author = {Granata, Daniele and Camilloni, Carlo and Vendruscolo, Michele and Laio, Alessandro},
title = {{Characterization of the free-energy landscapes of proteins by NMR-guided metadynamics.}},
journal = {Proc. Natl. Acad. Sci. U.S.A.},
year = {2013},
volume = {110},
number = {17},
pages = {6817--6822},
}

@article{Camilloni:2013hs,
author = {Camilloni, Carlo and Cavalli, Andrea and Vendruscolo, Michele},
title = {{Assessment of the Use of NMR Chemical Shifts as Replica-Averaged Structural Restraints in Molecular Dynamics Simulations to Characterize the Dynamics of Proteins}},
journal = {J. Phys. Chem. B},
year = {2013},
volume = {117},
number = {6},
pages = {1838--1843},
}

@article{bart-karp98jpcb,
  title={{Probability Distributions for Complex Systems: Adaptive Umbrella Sampling of the Potential Energy}},
  author={Bartels, C. and Karplus, M.},
  journal={J.~Phys.~Chem.~B},
  volume={102},
  number={5},
  pages={865--880},
  year={1998},
  publisher={ACS Publications}
}

@article{baftizadeh2012protein,
  title={Protein folding and ligand-enzyme binding from bias-exchange metadynamics simulations},
  author={Baftizadeh, Fahimeh and Cossio, Pilar and Pietrucci, Fabio and Laio, Alessandro},
  journal={Curr Phys Chem},
  volume={2},
  pages={79--91},
  year={2012}
}

@article{Sahakyan:2011bn,
author = {Sahakyan, Aleksandr B and Vranken, Wim F and Cavalli, Andrea and Vendruscolo, Michele},
title = {{Structure-based prediction of methyl chemical shifts in proteins}},
journal = {J. Biomol. NMR},
year = {2011},
volume = {50},
number = {4},
pages = {331--346},
}

@article{PRL230602,
  title = {From Metadynamics to Dynamics},
  author = {Tiwary, Pratyush and Parrinello, Michele},
  journal = {Phys. Rev. Lett.},
  volume = {111},
  issue = {23},
  pages = {230602},
  numpages = {5},
  year = {2013},
  month = {Dec},
  doi = {10.1103/PhysRevLett.111.230602},
  url = {http://link.aps.org/doi/10.1103/PhysRevLett.111.230602},
  publisher = {American Physical Society}
}

@article{dellago-q6,
   author = "Lechner, Wolfgang and Dellago, Christoph",
   title = "Accurate determination of crystal structures based on averaged local bond order parameters",
   journal = "The Journal of Chemical Physics",
   year = "2008",
   volume = "129",
   number = "11", 
   eid = 114707,
   pages = "-",
   url = "http://scitation.aip.org/content/aip/journal/jcp/129/11/10.1063/1.2977970",
   doi = "http://dx.doi.org/10.1063/1.2977970" 
}

@article {WCMS:WCMS31,
author = {Barducci, Alessandro and Bonomi, Massimiliano and Parrinello, Michele},
title = {Metadynamics},
journal = {Wiley Interdisciplinary Reviews: Computational Molecular Science},
volume = {1},
number = {5},
publisher = {John Wiley & Sons, Inc.},
issn = {1759-0884},
url = {http://dx.doi.org/10.1002/wcms.31},
doi = {10.1002/wcms.31},
pages = {826--843},
year = {2011},
}


@article {WCMS:WCMS1103,
author = {Sutto, Ludovico and Marsili, Simone and Gervasio, Francesco Luigi},
title = {New advances in metadynamics},
journal = {Wiley Interdisciplinary Reviews: Computational Molecular Science},
volume = {2},
number = {5},
publisher = {John Wiley & Sons, Inc.},
issn = {1759-0884},
url = {http://dx.doi.org/10.1002/wcms.1103},
doi = {10.1002/wcms.1103},
pages = {771--779},
year = {2012},
}


@article{ct300297t,
author = {Deighan, Michael and Bonomi, Massimiliano and Pfaendtner, Jim},
title = {Efficient Simulation of Explicitly Solvated Proteins in the Well-Tempered Ensemble},
journal = {Journal of Chemical Theory and Computation},
volume = {8},
number = {7},
pages = {2189-2192},
year = {2012},
doi = {10.1021/ct300297t},

URL = {http://pubs.acs.org/doi/abs/10.1021/ct300297t},
eprint = {http://pubs.acs.org/doi/pdf/10.1021/ct300297t}
}

<<<<<<< HEAD
@article{Maragliano2006,
Author = {L. Maragliano and E. Vanden-{E}ijnden},
Journal = {Chem. Phys. Lett.},
Pages = {168-175},
Title = {A temperature-accelerated method for sampling free energy and determining reaction pathways in rare events simulations},
Volume = 426,
Year = 2006}

@article{AbramsJ2008,
Author = {Abrams, Jerry B. and Tuckerman, Mark E.},
Title = {{Efficient and Direct Generation of Multidimensional Free Energy Surfaces via Adiabatic Dynamics without Coordinate Transformations}},
Journal = {J. Phys. Chem. B},
Year = {{2008}},
Volume = {{112}},
Number = {{49}},
Pages = {{15742-15757}},
Month = {{DEC 11}},
DOI = {{10.1021/jp805039u}}
}


@article{Ferrarotti2015,
        Author = {Marco Jacopo Ferrarotti, Sandro Bottaro, Andrea Perez-Villa, and Giovanni Bussi},
        Journal = {J. Chem. Theory Comput.},
        Number = {1},
        Pages = {139--146},
        Title = {Accurate Multiple Time Step in Biased Molecular Simulations},
        Volume = {11},
        Year = {2015}
}
=======
@article{Camilloni:2014iy,
author = {Camilloni, Carlo and Vendruscolo, Michele},
title = {{Statistical mechanics of the denatured state of a protein using replica-averaged metadynamics.}},
journal = {J. Am. Chem. Soc.},
year = {2014},
volume = {136},
number = {25},
pages = {8982--8991},
month = jun
}

@article{Camilloni:2013di,
author = {Camilloni, Carlo and Cavalli, Andrea and Vendruscolo, Michele},
title = {{Replica-Averaged Metadynamics}},
journal = {J. Chem. Theory Comput.},
year = {2013},
volume = {9},
number = {12},
pages = {5610--5617},
month = dec
}

@article{Cavalli:2013jf,
author = {Cavalli, Andrea and Camilloni, Carlo and Vendruscolo, Michele},
title = {{Molecular dynamics simulations with replica-averaged structural restraints generate structural ensembles according to the maximum entropy principle.}},
journal = {J. Chem. Phys.},
year = {2013},
volume = {138},
number = {9},
pages = {094112},
month = mar
}

@article{Boomsma:2014br,
author = {Boomsma, Wouter and Lindorff-Larsen, Kresten and Ferkinghoff-Borg, Jesper},
title = {{Combining Experiments and Simulations Using the Maximum Entropy Principle}},
journal = {PLoS Comput. Biol.},
year = {2014},
volume = {10},
number = {2},
pages = {e1003406},
month = feb
}

>>>>>>> 8db2c889
<|MERGE_RESOLUTION|>--- conflicted
+++ resolved
@@ -2061,7 +2061,6 @@
 eprint = {http://pubs.acs.org/doi/pdf/10.1021/ct300297t}
 }
 
-<<<<<<< HEAD
 @article{Maragliano2006,
 Author = {L. Maragliano and E. Vanden-{E}ijnden},
 Journal = {Chem. Phys. Lett.},
@@ -2092,7 +2091,7 @@
         Volume = {11},
         Year = {2015}
 }
-=======
+
 @article{Camilloni:2014iy,
 author = {Camilloni, Carlo and Vendruscolo, Michele},
 title = {{Statistical mechanics of the denatured state of a protein using replica-averaged metadynamics.}},
@@ -2135,6 +2134,4 @@
 number = {2},
 pages = {e1003406},
 month = feb
-}
-
->>>>>>> 8db2c889
+}