# DO NOT EDIT ./configure FILE
# One should edit configure.ac and the run autoconf in this
# directory. Also the resulting "configure" is stored on the git,
# so as to allow people not to install a recent autoconf on their
# system.
# If you modify configure.ac, remember to run
# autoconf and then commit both files to the git repository.

# we require a recent version
# notice that autoconf is not necessary on user's machine, but only
# if one has to update configure.ac
AC_PREREQ([2.68])
AC_INIT([PLUMED], [2])

##################################################################
# Here we define a few useful macros

# PLUMED_CONFIG_ENABLE(variablename,optionname,doc,default)
# notice that variablename and optionname are likely identical,
# they just need to be different with optionname contains a "-"
# (not allowed in shell variable names)
AC_DEFUN([PLUMED_CONFIG_ENABLE], [
$1=
AC_ARG_ENABLE([$2],
  AS_HELP_STRING([--enable-$2], [enable $3, default: $4]),
  [case "${enableval}" in
             (yes) $1=true ;;
             (no)  $1=false ;;
             (*)   AC_MSG_ERROR([wrong argument to --enable-$2]) ;;
  esac],
  [case "$4" in
             (yes) $1=true ;;
             (no)  $1=false ;;
  esac]
)
])

# PLUMED_CHECK_CXXFLAG(flag)
# use it to check if a flag is available on this compiler
AC_DEFUN([PLUMED_CHECK_CXXFLAG], [
  save_CXXFLAGS="$CXXFLAGS"
  CXXFLAGS="$CXXFLAGS $1"
  AC_MSG_CHECKING([whether $CXX accepts $1])
  AC_COMPILE_IFELSE([AC_LANG_PROGRAM([])],
    [
      AC_LINK_IFELSE([AC_LANG_PROGRAM([])],
        [AC_MSG_RESULT([yes])],
        [AC_MSG_RESULT([not linking]); CXXFLAGS="$save_CXXFLAGS"])
    ],
    [AC_MSG_RESULT([no]); CXXFLAGS="$save_CXXFLAGS"]
  )
])

# PLUMED_CHECK_CFLAG(flag)
# use it to check if a flag is available on this compiler
AC_DEFUN([PLUMED_CHECK_CFLAG], [
  AC_LANG_PUSH(C)
  save_CFLAGS="$CFLAGS"
  CFLAGS="$CFLAGS $1"
  AC_MSG_CHECKING([whether $CC accepts $1])
  AC_COMPILE_IFELSE([AC_LANG_PROGRAM([])],
    [
      AC_LINK_IFELSE([AC_LANG_PROGRAM([])],
        [AC_MSG_RESULT([yes])],
        [AC_MSG_RESULT([not linking]); CCFLAGS="$save_CCFLAGS"])
    ],
    [AC_MSG_RESULT([no]); CCFLAGS="$save_CCFLAGS"]
  )
  AC_LANG_POP
])

# PLUMED_CHECK_LDFLAGS(flag)
# use it to check if a flag is available on this compiler
AC_DEFUN([PLUMED_CHECK_LDFLAGS], [
  save_LDFLAGS="$LDFLAGS"
  LDFLAGS="$LDFLAGS $1"
  AC_MSG_CHECKING([whether LDFLAGS can contain $1])
  AC_LINK_IFELSE([AC_LANG_PROGRAM([])],
    [AC_MSG_RESULT([yes])],
    [AC_MSG_RESULT([no]); LDFLAGS="$save_LDFLAGS"])
])

# PLUMED_CHECK_PACKAGE(header,function,define[,library])
# first we check if the header is present. if so, we check if the given function can be found.
# if it cannot be found and the fourth argument (library) has been supplied, we look for it
# in the library. finally, we set the define flag
AC_DEFUN([PLUMED_CHECK_PACKAGE], [
    found=ko
    AC_CHECK_HEADER( [$1],[
      AC_CHECK_FUNC(   [$2], [found=ok],
        m4_ifnblank([$4],[AC_CHECK_LIB(    [$4], [$2], [LIBS="-l$4 $LIBS" && found=ok]) ])
      )
    ])
    if test $found == ok ; then
      AC_DEFINE([$3])
    else
       AC_MSG_WARN([cannot enable $3]) 
    fi
])

##################################################################

AC_MSG_NOTICE([Optional modules are disabled by default])
rm -f src/*.on src/*.off

AC_ARG_ENABLE([modules],
  AS_HELP_STRING([--enable-modules], [all/none/reset or : separated list such as +crystallization:-bias default: reset]),
  [
   rm -f src/*.on src/*.off
   if test "${enableval}" == yes ; then
     enableval=reset
   fi
   if test "${enableval}" == no ; then
     enableval=none
   fi
   for modules_mod in `echo "${enableval}" | sed 's/:/ /g' | sed 's/+/ +/g' | sed 's/-/ -/g'`
   do
     case "$modules_mod" in
     (none)
       AC_MSG_NOTICE([Disabling all optional modules])
       rm -f src/*.off src/*.on
       touch $(grep default-on src/*/module.type | sed "s|/module.type:.*|.off|") ;;
     (all)
       AC_MSG_NOTICE([Enabling all optional modules])
       rm -f src/*.off src/*.off
       touch $(grep default-off src/*/module.type | sed "s|/module.type:.*|.on|") ;;
     (reset)
        AC_MSG_NOTICE([Resetting modules to default])
        rm -f src/*.on src/*.off ;;
     (-*)
       modules_mod=`echo "${modules_mod}" | sed "s|-||"`
       if test ! -f src/$modules_mod/module.type ; then
         AC_MSG_ERROR([trying to remove module $modules_mod which does not exist])
       fi
       AC_MSG_NOTICE([Disabling module ${modules_mod}])
       rm -f src/$modules_mod.on
       touch src/$modules_mod.off ;;
     (+*)
       modules_mod=`echo "${modules_mod}" | sed "s|+||"`
       if test ! -f src/$modules_mod/module.type ; then
         AC_MSG_ERROR([trying to add module $modules_mod which does not exist])
       fi
       AC_MSG_NOTICE([Enabling module ${modules_mod}])
       rm -f src/$modules_mod.off
       touch src/$modules_mod.on ;;
     (*)
       if test ! -f src/$modules_mod/module.type ; then
         AC_MSG_ERROR([trying to add module $modules_mod which does not exist])
       fi
       AC_MSG_NOTICE([Enabling module ${modules_mod}])
       rm -f src/$modules_mod.off
       touch src/$modules_mod.on ;;
     esac
   done
  ]
  ,
  []
)


# set enable flags for ./configure
PLUMED_CONFIG_ENABLE([doc],[doc],[documentation],[yes])
PLUMED_CONFIG_ENABLE([pdfdoc],[pdfdoc],[pdf version of the manual],[no])
PLUMED_CONFIG_ENABLE([debug],[debug],[debugging],[no])
PLUMED_CONFIG_ENABLE([basic_warnings],[basic-warnings],[basic warnings],[yes])
PLUMED_CONFIG_ENABLE([fussy],[fussy],[fussy warnings],[no])
PLUMED_CONFIG_ENABLE([debug_glibcxx],[debug-glibcxx],[enable boundary check],[no])
PLUMED_CONFIG_ENABLE([shared],[shared],[shared libs],[yes])
PLUMED_CONFIG_ENABLE([dependency_tracking],[dependency-tracking],[dependency tracking],[yes])
PLUMED_CONFIG_ENABLE([cxx_exceptions],[cxx-exceptions],[c++ exceptions],[no])
PLUMED_CONFIG_ENABLE([ld_r],[ld-r],[group object files],[yes])
PLUMED_CONFIG_ENABLE([mpi],[mpi],[search for mpi],[yes])
PLUMED_CONFIG_ENABLE([external_lapack],[external-lapack],[search for external lapack],[yes])
PLUMED_CONFIG_ENABLE([external_blas],[external-blas],[search for external blas],[yes])
PLUMED_CONFIG_ENABLE([molfile_plugins],[molfile-plugins],[use molfile_plugins],[yes])
PLUMED_CONFIG_ENABLE([external_molfile_plugins],[external-molfile-plugins],[search for external molfile_plugins],[yes])
PLUMED_CONFIG_ENABLE([matheval],[matheval],[search for matheval],[yes])
PLUMED_CONFIG_ENABLE([zlib],[zlib],[search for zlib],[yes])
PLUMED_CONFIG_ENABLE([clock_gettime],[clock-gettime],[search for gettime],[yes])
PLUMED_CONFIG_ENABLE([gettimeofday],[gettimeofday],[search for gettimeofday],[yes])
PLUMED_CONFIG_ENABLE([readdir_r],[readdir-r],[search for readdir_r (threadsafe)],[yes])
PLUMED_CONFIG_ENABLE([cregex],[cregex],[search for C regular expression],[yes])
PLUMED_CONFIG_ENABLE([dlopen],[dlopen],[search for dlopen],[yes])
PLUMED_CONFIG_ENABLE([execinfo],[execinfo],[search for execinfo],[yes])
PLUMED_CONFIG_ENABLE([gsl],[gsl],[search for gsl],[no])
PLUMED_CONFIG_ENABLE([xdrfile],[xdrfile],[search for xdrfile],[yes])
PLUMED_CONFIG_ENABLE([boost_graph],[boost_graph],[search for boost graph],[no])
PLUMED_CONFIG_ENABLE([fftw],[fftw],[search for fftw],[no])

AC_ARG_VAR(SOEXT,[extension of dynamic libraries (so/dylib)])
AC_ARG_VAR(STATIC_LIBS,[variables that should be linked statically directly to MD code - configure will add here -ldl if necessary ])
AC_ARG_VAR(LDSO,[command for linking shared library - configure will use CXX plus the proper flags ])


# by default use -O flag
# we override the autoconf default (-g) because in release build we do not want to
# include symbol information (obj files are huge)
if test -z "$CXXFLAGS"
then
  CXXFLAGS=-O
fi

# this is list if copied from a generated ./configure script
# the reason why I put it here explicitly is that I want a
# correct fallback list to be searched after preferred choices
# (e.g. MPI) have been checked.
compilers="g++ cxx icpc gpp aCC CC cxx cc++ cl.exe FCC KCC RCC xlC_r xlC"

# if searching for MPI, try first mpi-like compilers
if test $mpi == true ; then
compilers="mpic++ mpicxx mpiicpc openmpic++ openmpicxx $compilers"
fi

# do the actual search
AC_PROG_CXX([$compilers])

# for c, the standard list is used
AC_PROG_CC

# also setup Fortran compiler
# this is optional, and can be used in the late part of this 
# script to verify that fortran can indeed link properly the
# a c++ library
AC_PROG_FC

# we use C++ for all the autoconf tests
AC_LANG(C++)

# log the initial flags
LD="$CXX"
LDSO="$CXX"
AC_MSG_NOTICE([Initial CXX:         $CXX])
AC_MSG_NOTICE([Initial CXXFLAGS:    $CXXFLAGS])
AC_MSG_NOTICE([Initial CPPFLAGS:    $CPPFLAGS])
AC_MSG_NOTICE([Initial CFLAGS:      $CFLAGS])
AC_MSG_NOTICE([Initial LDFLAGS:     $LDFLAGS])
AC_MSG_NOTICE([Initial LIBS:        $LDFLAGS])
AC_MSG_NOTICE([Initial STATIC_LIBS: $LDFLAGS])
AC_MSG_NOTICE([Initial LD:          $LD])
AC_MSG_NOTICE([Initial LDSO:        $LDSO])
AC_MSG_NOTICE([Initial SOEXT:       $SOEXT])

# check C++ flags
if test $shared == true
then
  PLUMED_CHECK_CXXFLAG([-fPIC])
  PLUMED_CHECK_CFLAG([-fPIC])
fi

if test $basic_warnings == true
then
  PLUMED_CHECK_CXXFLAG([-Wall])
  PLUMED_CHECK_CXXFLAG([-pedantic])
  PLUMED_CHECK_CXXFLAG([-ansi])
fi

if test $debug == true
then
  PLUMED_CHECK_CXXFLAG([-g])
fi

if test $fussy == true
then
  PLUMED_CHECK_CXXFLAG([-Wextra])
  PLUMED_CHECK_CXXFLAG([-Wfloat-equal])
  PLUMED_CHECK_CXXFLAG([-Wwrite-strings])
  PLUMED_CHECK_CXXFLAG([-Wpointer-arith])
  PLUMED_CHECK_CXXFLAG([-Wcast-qual])
  PLUMED_CHECK_CXXFLAG([-Wcast-align])
  PLUMED_CHECK_CXXFLAG([-Wconversion])
  PLUMED_CHECK_CXXFLAG([-Wredundant-delcs])
  PLUMED_CHECK_CXXFLAG([-Wvariadic-macros])
  PLUMED_CHECK_CXXFLAG([-Wold-style-cast])
fi

AC_MSG_CHECKING([whether $CXX supports explicit])
AC_COMPILE_IFELSE([AC_LANG_PROGRAM([ class A{explicit A(){}};])],
  [AC_MSG_RESULT([yes])],
  [AC_MSG_RESULT([no]) ;
   AC_DEFINE([explicit],[])])

AC_SUBST(disable_dependency_tracking)

if test "$dependency_tracking" = true
then
  AC_MSG_CHECKING([whether $CXX can generate dependency file with -MM -MF])
  dependency=ko
  echo "#include \"conftest1.h\"" > conftest.cpp
  echo "#include \"conftest2.h\"" > conftest1.h
  echo "/* */" > conftest2.h
  $CXX $CXXFLAGS -c -MM -MFconftest.d conftest.cpp 1> /dev/null 2> /dev/null
  grep conftest2 conftest.d 1> /dev/null 2>/dev/null && dependency=ok
  if test "$dependency" = ok ; then
    AC_MSG_RESULT([yes])
    disable_dependency_tracking=no
  else
    AC_MSG_RESULT([no])
    disable_dependency_tracking=yes
  fi
else
  disable_dependency_tracking=yes
fi

if test "$disable_dependency_tracking" = yes ; then
  AC_MSG_WARN([dependencies tracking disabled - always make clean before make])
else
  AC_MSG_NOTICE([dependency tracking enabled])
fi




#### Compulsory libraries ####
# some of them might be made optional if we find that are not available in some system
AC_MSG_NOTICE([Now we will check compulsory headers and libraries])
AC_CHECK_HEADER([dirent.h],     [ ], [AC_MSG_ERROR([compulsory header not found])] )
AC_CHECK_FUNC(  [readdir],      [ ], [AC_MSG_ERROR([compulsory function not found])] )

save_LIBS="$LIBS"
# Then check for blas. This is a bit complicated because we want to allow
# either the version with underscore or the one without
# If they are not found in the normal search path, we repeat the search with -lblas
blas_found=
lapack_found=

# external lapack can only work with external blas
# thus, if external blas are disabled also external lapack should be disabled
if test "$external_blas" == false && test "$external_lapack" == true ; then
  AC_MSG_NOTICE([Internal blas can only be used with internal lapack])
  AC_MSG_NOTICE([Will not search for external lapack])
  external_lapack=false
fi

# first look for blas
if test "$external_blas" == true ; then
AC_CHECK_FUNC(  [dgemv], [blas_found=nounderscore], [
AC_CHECK_FUNC(  [dgemv_],[blas_found=underscore],   [
AC_CHECK_LIB(   [blas],[dgemv],  [LIBS="-lblas $LIBS"] [blas_found=nounderscore], [
AC_CHECK_LIB(   [blas],[dgemv_], [LIBS="-lblas $LIBS"] [blas_found=underscore]
) ]) ]) ])
fi

# if not found, then use internal lapack and blas
if test -z "$blas_found" ; then
AC_MSG_WARN([using internal lapack and blas, could be inefficient])
LIBS="$save_LIBS"

fi

# if found, also look for external lapack
if test -n "$blas_found" ; then

AC_DEFINE([__PLUMED_HAS_EXTERNAL_BLAS])

save_LIBS="$LIBS"

if test "$external_lapack" == true ; then
# Then we look for lapack using same underscoring
case "$blas_found" in
(underscore) search_for=dsyevr_ ;;
(nounderscore) search_for=dsyevr ;;
esac
AC_CHECK_FUNC( [$search_for], [lapack_found=$blas_found], [
AC_CHECK_LIB(  [lapack],[$search_for], [LIBS="-llapack $LIBS"] [lapack_found=yes]
)
])
fi

# if not found, then use internal lapack with external blas
if test -z "$lapack_found" ; then
AC_MSG_WARN([using internal lapack, could be inefficient])
LIBS="$save_LIBS"

else
AC_DEFINE([__PLUMED_HAS_EXTERNAL_LAPACK])
fi

fi 

# in case external blas have been found, take note of their underscoring
# notice that this applies also when external blas are used with internal lapack
# in the latter case, also (internal) lapack names will be underscored consistently
if test "$blas_found" == nounderscore
then
  AC_DEFINE([F77_NO_UNDERSCORE])
fi

#### End of compulsory libraries ####

#### Optional libraries ####
AC_MSG_NOTICE([Now we will check for optional headers and libraries])

#############################################################
# I add the possibility to completely remove molfile_plugins
# I would like to be 100% that the molfile module compiles
# correctly on all machines
# In case of problem, it is sufficient to configure with
# ./configure --disable-molfile-plugins
# GB
#############################################################

if test $molfile_plugins == true ; then

# Check for molfile_plugins and use internal fallback if not found. TG

# We always have molfile, now
AC_DEFINE([__PLUMED_HAS_MOLFILE_PLUGINS])

found=ko
if test "$external_molfile_plugins" == true ; then
	AC_CHECK_LIB([molfile_plugin],[molfile_dcdplugin_init],
        	[ AC_CHECK_HEADER([libmolfile_plugin.h], [LIBS="-lmolfile_plugin $LIBS"] [found=ok] ) ])
fi
if test $found == ko ; then
	AC_MSG_WARN([using internal molfile_plugins, which only support dcd/xtc/trr/trj/crd files])
else
	AC_DEFINE([__PLUMED_HAS_EXTERNAL_MOLFILE_PLUGINS])
fi

fi



# this is special and is also attached to STATIC_LIBS
# this flag should be used also when linking MD engines to allow plumed
# to be loaded later
AC_CHECK_LIB([dl],dlopen, [STATIC_LIBS="-ldl $STATIC_LIBS"] [LIBS="-ldl $LIBS"])

mpi_found=ko
# optional libraries follow
if test $mpi == true ; then
  PLUMED_CHECK_PACKAGE([mpi.h],[MPI_Init],[__PLUMED_HAS_MPI])
  if test "x$ac_cv_func_MPI_Init" = xyes; then
    mpi_found=ok
  fi
else 
  mpi_found=ko
fi

# search for openmp is automatically disabled by autoconf
# when configuring with --disable-openmp
AC_OPENMP

if test $matheval == true ; then
  PLUMED_CHECK_PACKAGE([matheval.h],[evaluator_create],[__PLUMED_HAS_MATHEVAL],[matheval])
fi
if test $clock_gettime == true ; then
  PLUMED_CHECK_PACKAGE([time.h],[clock_gettime],[__PLUMED_HAS_CLOCK_GETTIME],[rt])
fi
if test $gettimeofday == true ; then
  PLUMED_CHECK_PACKAGE([sys/time.h], [gettimeofday], [__PLUMED_HAS_GETTIMEOFDAY])
fi
if test $readdir_r == true ; then
  PLUMED_CHECK_PACKAGE([dirent.h],[readdir_r],[__PLUMED_HAS_READDIR_R])
fi
if test $cregex == true ; then
  PLUMED_CHECK_PACKAGE([regex.h],[regcomp],[__PLUMED_HAS_CREGEX])
fi
if test $dlopen == true ; then
  PLUMED_CHECK_PACKAGE([dlfcn.h],[dlopen],[__PLUMED_HAS_DLOPEN])
fi
if test $execinfo == true ; then
  PLUMED_CHECK_PACKAGE([execinfo.h],[backtrace],[__PLUMED_HAS_EXECINFO])
fi
if test $zlib == true ; then
  PLUMED_CHECK_PACKAGE([zlib.h],[gzopen],[__PLUMED_HAS_ZLIB],[z])
fi
<<<<<<< HEAD
=======
if test $almost == true ; then
  bz2=ko
  AC_CHECK_HEADER([bzlib.h], AC_SEARCH_LIBS([BZ2_bzReadOpen], [bz2], [bz2=ok]))
  found=ko
  if test $bz2 == ok; then
    AC_CHECK_HEADER([almost.h], AC_SEARCH_LIBS([init_camshift], [Alm], [found=ok] , AC_MSG_NOTICE(["Almost not found"]), [-lsqlite3 -lz -lbz2 -lnbimpl -lshx]))
  else 
    AC_CHECK_HEADER([almost.h], AC_SEARCH_LIBS([init_camshift], [Alm], [found=ok] , AC_MSG_NOTICE(["Almost not found"]), [-lsqlite3 -lz -lnbimpl -lshx]))
  fi
  if test $found == ok; then
    AC_DEFINE([__PLUMED_HAS_ALMOST])
    if test $bz2 == ok; then 
      LIBS="$LIBS -lsqlite3 -lz -lbz2 -lnbimpl -lshx"
    else
      LIBS="$LIBS -lsqlite3 -lz -lnbimpl -lshx"
    fi
  else 
    AC_MSG_ERROR([--enable-almost: cannot find almost])
  fi
fi

save_LIBS="$LIBS"

>>>>>>> 73bd5f04
if test $gsl == true ; then
  found=ko
  AC_CHECK_FUNC(  [cblas_dgemv], [found=ok], [
  AC_CHECK_LIB(   [gslcblas],[cblas_dgemv], [LIBS="-lgslcblas $LIBS"] [found=ok]
  ) ])
  if test $found == ok ; then
    found=ko
    AC_CHECK_HEADER(  [gsl/gsl_vector.h], [
      AC_CHECK_FUNC(  [gsl_vector_alloc], [found=ok], [
      AC_CHECK_LIB(   [gsl],[gsl_vector_alloc], [LIBS="-lgsl $LIBS"] [found=ok]
      ) ])
    ])
  fi
  if test $found == ok ; then
    AC_DEFINE([__PLUMED_HAS_GSL])
  else
     LIBS="$save_LIBS"
     AC_MSG_WARN([cannot enable __PLUMED_HAS_GSL])
  fi
fi

if test $xdrfile == true ; then
  PLUMED_CHECK_PACKAGE([xdrfile/xdrfile_xtc.h],[write_xtc],[__PLUMED_HAS_XDRFILE],[xdrfile])
fi
if test $boost_graph == true ; then
  PLUMED_CHECK_PACKAGE([boost/graph/graph_utility.hpp],[exit],[__PLUMED_HAS_BOOST_GRAPH],[boost_graph])
fi
if test $fftw == true ; then
  PLUMED_CHECK_PACKAGE([fftw3.h],[fftw_execute],[__PLUMED_HAS_FFTW],[fftw3])
fi

# in non-debug mode, add -DNDEBUG
if test "$debug" == false ; then
  AC_MSG_NOTICE([Release mode, adding -DNDEBUG])
  AC_DEFINE([NDEBUG])
fi

# in debug-glibcxx mode, add -D_GLIBCXX_DEBUG
if test "$debug_glibcxx" == true ; then
  AC_MSG_NOTICE([Check boundaries, adding -D_GLIBCXX_DEBUG])
  AC_DEFINE([_GLIBCXX_DEBUG])
fi

if test "$cxx_exceptions" == true ; then
  AC_MSG_NOTICE([Enabling c++ exceptions -D__PLUMED_HAS_EXCEPTIONS])
  AC_DEFINE([__PLUMED_HAS_EXCEPTIONS])
fi

# this is necessary in many MPI implementations
# I leave it by default, since it seems harmless
AC_DEFINE([_REENTRANT])

#### Options for dynamic library to work properly ####
AC_SUBST(SOEXT)
AC_SUBST(LD)
AC_SUBST(LDSO)
# these are libraries that should be linked also to MD engines
AC_SUBST(STATIC_LIBS)

if test "$shared" == true ; then
  case `(uname)` in
  (Darwin)
    AC_MSG_NOTICE([*** Special settings for dynamic libraries on OSX ***])
    AC_MSG_NOTICE([Dynamic library extension is 'dylib'])
    AC_MSG_NOTICE([LDSO needs special flags])
    SOEXT=dylib
    LDSO="$LDSO -undefined suppress -flat_namespace -dynamiclib"
  ;;
  (Linux)
    AC_MSG_NOTICE([*** Special settings for dynamic libraries on Linux ***])
    AC_MSG_NOTICE([Dynamic library extension is 'so'])
    AC_MSG_NOTICE([LDSO and LDFLAGS need special flags])
    SOEXT=so
    LDSO="$LDSO -shared"
    PLUMED_CHECK_LDFLAGS([-rdynamic])
  ;;
  (*)
    AC_MSG_NOTICE([*** Dynamic library only enabled on OSX and Linux ***])
  esac
fi

# check linking of runtime library
if test -n "$SOEXT"
then
  AC_MSG_NOTICE([Using LDSO='$LDSO'])
  AC_MSG_NOTICE([Using LDFLAGS='$LDFLAGS'])
  AC_MSG_CHECKING([whether LDSO can create dynamic libraries])
  rm -f conftest.*
  echo "void f(void){ return;}" > conftest.cpp
  $CXX $CXXFLAGS $CPPFLAGS -c conftest.cpp 1>/dev/null 2>/dev/null
  $LDSO $LDFLAGS conftest.o -o conftest.$SOEXT 1>/dev/null 2>/dev/null
  if test -f conftest.$SOEXT
  then
    AC_MSG_RESULT([yes])
  else
    AC_MSG_RESULT([no])
    AC_MSG_WARN([dynamic library will be disabled])
    SOEXT=
  fi
  rm -f conftest.*
fi
#### Options for dynamic library to work properly ####

AC_SUBST(make_doc)
make_doc=no
if test "$doc" == true
then

make_doc=yes

### Look for doxygen
AC_CHECK_PROG([doxygen],[doxygen],[found])
if test "$doxygen" == found
then
  doxygen_version=`doxygen --version | awk 'BEGIN{FS="."}{if($1>1 || ($1==1 && $2>=8)) print "ok"}'`
  if test "$doxygen_version" == ok
  then
    AC_MSG_NOTICE([Doxygen version is fine])
  else
    AC_MSG_WARN([Doxygen version is <1.8])
    make_doc=no
  fi
  AC_CHECK_PROG([dot],[dot],[found])
  if test "$dot" != found
  then
    AC_MSG_WARN([You will not be able to see diagrams in the manual])
  fi
else
  make_doc=no
fi
fi

if test "$make_doc" = yes
then
  AC_MSG_NOTICE([Manuals will be generated])
else
  AC_MSG_NOTICE([Manuals will not be generated])
fi

AC_SUBST(make_pdfdoc)
make_pdfdoc=""
if test "$pdfdoc" == true && test "$make_doc" == yes
then
  AC_MSG_NOTICE([A PDF version of the manual will be generated])
  make_pdfdoc=yes
else
  AC_MSG_NOTICE([A PDF version of the manual will not be generated])
  make_pdfdoc=no
fi

### Look for xxd
AC_CHECK_PROG([xxd],[xxd],[found])
if test "$xxd" != found
then
  AC_MSG_ERROR([xxd should be installed for PLUMED to compile properly])
fi

AC_SUBST(program_can_run)
program_can_run=""
AC_MSG_CHECKING([whether a program can be run on this machine])
AC_RUN_IFELSE([AC_LANG_SOURCE([
#ifdef __PLUMED_HAS_MPI
#include <mpi.h>
#endif
// notice that [[]] is required to cheat autoconf
int main(int argc,char*argv[[]]){
#ifdef __PLUMED_HAS_MPI
// this emulates what happens when plumed
// is compiled with mpi and invoked with --no-mpi
  if(argc==10){
    MPI_Init(&argc,&argv);
    return MPI_Finalize();
  }
#endif
  return 0;
}
])],
  [ program_can_run=yes ; AC_MSG_RESULT([yes]) ],
  [ program_can_run=no ; AC_MSG_RESULT([no]) ],
  [ program_can_run=no ; AC_MSG_RESULT([no (cross compiling)]) ]
)

if test $mpi_found == ok ; then
AC_SUBST(program_can_run_mpi)
program_can_run_mpi=""
AC_MSG_CHECKING([whether a program compiled with mpi can be run on this machine])
AC_RUN_IFELSE([AC_LANG_SOURCE([
#ifdef __PLUMED_HAS_MPI
#include <mpi.h>
#endif
// notice that [[]] is required to cheat autoconf
int main(int argc,char*argv[[]]){
#ifdef __PLUMED_HAS_MPI
  MPI_Init(&argc,&argv);
  return MPI_Finalize();
#endif
  return 0;
}
])],
  [ program_can_run_mpi=yes ; AC_MSG_RESULT([yes]) ],
  [ program_can_run_mpi=no ; AC_MSG_RESULT([no]) ],
  [ program_can_run_mpi=no ; AC_MSG_RESULT([no (cross compiling)]) ]
)
fi

#### This further tests are required to allow linking with non c++ compiler
AC_MSG_NOTICE([PLUMED seems to be configured properly!])
AC_MSG_NOTICE([**************************])
AC_SUBST(LD_RO)
LD_RO=
if test "$ld_r" == true ; then
  AC_MSG_CHECKING([whether C++ objects can be grouped with ld -r])
  
  LD_RO="ld -r -o"
  
  rm -f conftest-*
  
  cat << EOF > conftest-main.cpp
  void f(void);
  int main(int argc,char**argv){ f(); return 0; }
EOF
  cat << EOF > conftest-f.cpp
  void g(void);
  void f(void){ g(); }
EOF
  cat << EOF > conftest-g.cpp
  void g(void){ return; }
EOF
  
  $CXX $CXXFLAGS -c conftest-main.cpp 1> /dev/null 2> /dev/null
  $CXX $CXXFLAGS -c conftest-f.cpp 1> /dev/null 2> /dev/null
  $CXX $CXXFLAGS -c conftest-g.cpp 1> /dev/null 2> /dev/null
  
  $LD_RO conftest-both.o conftest-f.o conftest-g.o 1> /dev/null 2> /dev/null
  
  $CXX $CXXFLAGS -o conftest.exe conftest-main.o conftest-both.o 1> /dev/null 2> /dev/null
  
  if test -f conftest.exe
  then
    AC_MSG_RESULT([yes])
  else
    AC_MSG_RESULT([no])
    LD_RO=""
  fi
fi

AC_MSG_NOTICE([I will now check if C++ objects can be linked by C/Fortran compilers])
AC_MSG_NOTICE([This is relevant if you want to use plumed patch --static on a non-C++ code])

for compiler in CC FC
do
  rm -f conftest.* conftest-main.*
  eval compexe=\$$compiler
  if test -n "$compexe" ; then
    case $compiler in
    (CC)
      name=C
      cat << EOF > conftest-main.c
int main(int argc,char**argv){
  return 0;
}
EOF
      $CC -c conftest-main.c
    ;;
    (FC)
      name=FORTRAN
      cat << EOF > conftest-main.f90
       program main
       integer i
       end program main
EOF
      $FC -c conftest-main.f90
    ;;
    esac
    cat << EOF > conftest.cpp
#include <iostream>
void f(void){
  std::cout<<"ciao";return;
}
EOF
    $CXX $CXXFLAGS -c conftest.cpp 
# start search:
    found=
    for testlib in "" -lstdc++ -lc++ -lmpi_cxx ; do
      comment=
      test -n "$testlib" && comment=" with library $testlib"
      AC_MSG_CHECKING([whether $name can link a C++ object$comment])
      $compexe $LDFLAGS $testlib $LIBS conftest.o conftest-main.o -o conftest.exe 1>/dev/null 2>/dev/null
      if test -f conftest.exe
      then
        found=yes
        AC_MSG_RESULT([yes])
        LIBS="$testlib $LIBS"
        break
      else
        AC_MSG_RESULT([no])
      fi
    done
    if test -z "$found" ; then
      AC_MSG_WARN([You might have problems linking $name programs.])
      AC_MSG_WARN([Please add c++ library to LIBS])
    fi
  else
    AC_MSG_NOTICE([$compiler compiler not configured])
  fi
  rm -f conftest.* conftest-main.*
done

if test "$prefix" == NONE
then
  prefix=/usr/local
fi

AC_ARG_PROGRAM


# version modified to work in shell script instead of makefile:
program_transform_name_sh=$(echo "${program_transform_name}" | sed 's:\$\$:$:g')
program_name=$(echo plumed | sed "$program_transform_name_sh")
AC_SUBST(program_name)

if test "$(echo "$program_name" | tr '[A-Z]' '[a-z]')" != "$(echo "$program_name" | tr '[A-Z]' '[a-z]' | sed 's/kernel$//')" ; then
  AC_MSG_ERROR([$program_name is not a valid program name (should not terminate with Kernel)])
fi
if test "$(echo "$program_name" | tr '[A-Z]' '[a-z]')" != "$(echo "$program_name" | tr '[A-Z]' '[a-z]' | sed 's/-patch$//')" ; then
  AC_MSG_ERROR([$program_name is not a valid program name (should not terminate with -patch)])
fi
if test "$(echo "$program_name" | tr '[A-Z]' '[a-z]')" != "$(echo "$program_name" | tr '[A-Z]' '[a-z]' | sed 's/-config$//')" ; then
  AC_MSG_ERROR([$program_name is not a valid program name (should not terminate with -config)])
fi

AC_MSG_NOTICE([**** PLUMED will be installed using the following paths:])
AC_MSG_NOTICE([**** prefix: $prefix])
if test "$exec_prefix" = NONE ; then
  exec_prefix_='${prefix}'
else
  exec_prefix_="${exec_prefix}"
fi
AC_MSG_NOTICE([**** exec_prefix: $exec_prefix_])
AC_MSG_NOTICE([**** bindir: $bindir])
AC_MSG_NOTICE([**** libdir: $libdir])
AC_MSG_NOTICE([**** includedir: $includedir])
AC_MSG_NOTICE([**** datarootdir: $datarootdir])
AC_MSG_NOTICE([**** datadir: $datadir])
AC_MSG_NOTICE([**** docdir: ${datarootdir}/doc/$program_name])
AC_MSG_NOTICE([**** htmldir: $htmldir])
AC_MSG_NOTICE([**** Executable will be named $program_name])
AC_MSG_NOTICE([**** You can change paths later using options to "make install"])
AC_MSG_NOTICE([**** e.g. with "make install prefix=/path"])

if test $mpi == true; then
  if test $mpi_found == ok; then
    AC_MSG_NOTICE([**** PLUMED will be compiled using MPI])
  else 
    AC_MSG_WARN([**** PLUMED will NOT be compiled using MPI because MPI have not been found!])
  fi
else
    AC_MSG_NOTICE([**** PLUMED will be compiled without MPI])
fi

if test $program_can_run == no ; then
  AC_MSG_WARN([plumed executable will not run on this machine])
  AC_MSG_WARN([to patch an MD code use 'plumed-patch'])
elif test $mpi_found == ok ; then
  if test $program_can_run_mpi == no ; then
    AC_MSG_WARN([plumed executable will not run on this machine])
    AC_MSG_WARN([unless you invoke it as 'plumed --no-mpi'])
    AC_MSG_WARN([all command line tools are thus available as 'plumed --no-mpi name-of-the-tool'])
    AC_MSG_WARN([e.g. 'plumed --no-mpi driver'])
    AC_MSG_WARN([to patch an MD code use 'plumed --no-mpi patch'])
    AC_MSG_WARN([(notice that MPI will be available anyway in the patched code)])
  fi
fi

AC_SUBST(build_dir)
build_dir=`pwd`



# This is to replace tags in Makefile.conf.in
# saving the result to Makefile.conf
AC_CONFIG_FILES([Makefile.conf sourceme.sh])
# This is to have the stamp-h file up to date
# The date of this file keeps track of when Makefile.conf and sourceme.sh have been updated
AC_CONFIG_FILES([stamp-h], [echo timestamp > stamp-h])
AC_OUTPUT
<|MERGE_RESOLUTION|>--- conflicted
+++ resolved
@@ -465,32 +465,9 @@
 if test $zlib == true ; then
   PLUMED_CHECK_PACKAGE([zlib.h],[gzopen],[__PLUMED_HAS_ZLIB],[z])
 fi
-<<<<<<< HEAD
-=======
-if test $almost == true ; then
-  bz2=ko
-  AC_CHECK_HEADER([bzlib.h], AC_SEARCH_LIBS([BZ2_bzReadOpen], [bz2], [bz2=ok]))
-  found=ko
-  if test $bz2 == ok; then
-    AC_CHECK_HEADER([almost.h], AC_SEARCH_LIBS([init_camshift], [Alm], [found=ok] , AC_MSG_NOTICE(["Almost not found"]), [-lsqlite3 -lz -lbz2 -lnbimpl -lshx]))
-  else 
-    AC_CHECK_HEADER([almost.h], AC_SEARCH_LIBS([init_camshift], [Alm], [found=ok] , AC_MSG_NOTICE(["Almost not found"]), [-lsqlite3 -lz -lnbimpl -lshx]))
-  fi
-  if test $found == ok; then
-    AC_DEFINE([__PLUMED_HAS_ALMOST])
-    if test $bz2 == ok; then 
-      LIBS="$LIBS -lsqlite3 -lz -lbz2 -lnbimpl -lshx"
-    else
-      LIBS="$LIBS -lsqlite3 -lz -lnbimpl -lshx"
-    fi
-  else 
-    AC_MSG_ERROR([--enable-almost: cannot find almost])
-  fi
-fi
 
 save_LIBS="$LIBS"
 
->>>>>>> 73bd5f04
 if test $gsl == true ; then
   found=ko
   AC_CHECK_FUNC(  [cblas_dgemv], [found=ok], [
