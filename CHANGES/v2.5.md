--- conflicted
+++ resolved
@@ -128,14 +128,8 @@
 - It is not possible anymore to use `make install prefix=/path`. Prefix can only be changed during `./configure` (see \issue{332}).
 - Exception class has been rewritten to allow more extensive messages. Now also function name is shown.
 - On linux, library is linked with `-Bsymbolic`.
-<<<<<<< HEAD
-- A small number of header files is installed
-- When launching `plumed`, flags `--no-mpi` and `--mpi` can appear multiple times. The last appearance is the effective one.
+- When launching `plumed`, flags `--no-mpi` and `--mpi` can appear multiple times. The last appearence is the effective one.
 - Internal BLAS and LAPACK libraries updated to gromacs 2018.
-=======
-- When launching `plumed`, flags `--no-mpi` and `--mpi` can appear multiple times. The last appearence is the effective one.
-- Internal blas and lapack libraries updated to gromacs 2018.
->>>>>>> 2632356f
 - Choosing `./configure --prefix=$PWD` does not lead anymore to deletion of all header files.
 - A copy of `plumed-runtime` is installed in `prefix/lib/plumed` and can be used for testing.
 - Absolute/relative soname/install_name can be configured on linux/OSX. This feature is only
